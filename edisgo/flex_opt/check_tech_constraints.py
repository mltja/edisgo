import pandas as pd
import logging

from edisgo.grid.grids import LVGrid
from edisgo.grid.components import LVStation

logger = logging.getLogger('edisgo')


def mv_line_load(network):
    """
    Checks for over-loading issues in MV grid.

    Parameters
    ----------
    network : :class:`~.grid.network.Network`

    Returns
    -------
    :pandas:`pandas.DataFrame<dataframe>`
        Dataframe containing over-loaded MV lines, their maximum relative
        over-loading and the corresponding time step.
        Index of the dataframe are the over-loaded lines of type
        :class:`~.grid.components.Line`. Columns are 'max_rel_overload'
        containing the maximum relative over-loading as float and 'time_index'
        containing the corresponding time step the over-loading occured in as
        :pandas:`pandas.Timestamp<timestamp>`.

    Notes
    -----
    Line over-load is determined based on allowed load factors for feed-in and
    load cases that are defined in the config file 'config_grid_expansion' in
    section 'grid_expansion_load_factors'.

    """

    crit_lines = pd.DataFrame()
    crit_lines = _line_load(network, network.mv_grid, crit_lines)

    if not crit_lines.empty:
        logger.debug('==> {} line(s) in MV grid has/have load issues.'.format(
            crit_lines.shape[0]))
    else:
        logger.debug('==> No line load issues in MV grid.')

    return crit_lines


def lv_line_load(network):
    """
    Checks for over-loading issues in LV grids.

    Parameters
    ----------
    network : :class:`~.grid.network.Network`

    Returns
    -------
    :pandas:`pandas.DataFrame<dataframe>`
        Dataframe containing over-loaded LV lines, their maximum relative
        over-loading and the corresponding time step.
        Index of the dataframe are the over-loaded lines of type
        :class:`~.grid.components.Line`. Columns are 'max_rel_overload'
        containing the maximum relative over-loading as float and 'time_index'
        containing the corresponding time step the over-loading occured in as
        :pandas:`pandas.Timestamp<timestamp>`.

    Notes
    -----
    Line over-load is determined based on allowed load factors for feed-in and
    load cases that are defined in the config file 'config_grid_expansion' in
    section 'grid_expansion_load_factors'.

    """

    crit_lines = pd.DataFrame()

    for lv_grid in network.mv_grid.lv_grids:
        crit_lines = _line_load(network, lv_grid, crit_lines)

    if not crit_lines.empty:
        logger.debug('==> {} line(s) in LV grids has/have load issues.'.format(
            crit_lines.shape[0]))
    else:
        logger.debug('==> No line load issues in LV grids.')

    return crit_lines


def _line_load(network, grid, crit_lines):
    """
    Checks for over-loading issues of lines.

    Parameters
    ----------
    network : :class:`~.grid.network.Network`
    grid : :class:`~.grid.grids.LVGrid` or :class:`~.grid.grids.MVGrid`
    crit_lines : :pandas:`pandas.DataFrame<dataframe>`
        Dataframe containing over-loaded lines, their maximum relative
        over-loading and the corresponding time step.
        Index of the dataframe are the over-loaded lines of type
        :class:`~.grid.components.Line`. Columns are 'max_rel_overload'
        containing the maximum relative over-loading as float and 'time_index'
        containing the corresponding time step the over-loading occured in as
        :pandas:`pandas.Timestamp<timestamp>`.

    Returns
    -------
    :pandas:`pandas.DataFrame<dataframe>`
        Dataframe containing over-loaded lines, their maximum relative
        over-loading and the corresponding time step.
        Index of the dataframe are the over-loaded lines of type
        :class:`~.grid.components.Line`. Columns are 'max_rel_overload'
        containing the maximum relative over-loading as float and 'time_index'
        containing the corresponding time step the over-loading occured in as
        :pandas:`pandas.Timestamp<timestamp>`.

    """
    if isinstance(grid, LVGrid):
        grid_level = 'lv'
    else:
        grid_level = 'mv'

    for line in list(grid.graph.lines()):
        i_line_allowed_per_case = {}
        i_line_allowed_per_case['feedin_case'] = \
            line['line'].type['I_max_th'] * line['line'].quantity * \
            network.config['grid_expansion_load_factors'][
                '{}_feedin_case_line'.format(grid_level)]
        i_line_allowed_per_case['load_case'] = \
            line['line'].type['I_max_th'] * line['line'].quantity * \
            network.config['grid_expansion_load_factors'][
                '{}_load_case_line'.format(grid_level)]
        # maximum allowed line load in each time step
        i_line_allowed = \
            network.timeseries.timesteps_load_feedin_case.case.apply(
                lambda _: i_line_allowed_per_case[_])
        try:
            # check if maximum current from power flow analysis exceeds
            # allowed maximum current
            i_line_pfa = network.results.i_res[repr(line['line'])]
            if any((i_line_allowed - i_line_pfa) < 0):
                # find out largest relative deviation
                relative_i_res = i_line_pfa / i_line_allowed
                crit_lines = crit_lines.append(pd.DataFrame(
                    {'max_rel_overload': relative_i_res.max(),
                     'time_index': relative_i_res.idxmax()},
                    index=[line['line']]))
        except KeyError:
            logger.debug('No results for line {} '.format(str(line)) +
                         'to check overloading.')

    return crit_lines


def hv_mv_station_load(network):
    """
    Checks for over-loading of HV/MV station.

    Parameters
    ----------
    network : :class:`~.grid.network.Network`

    Returns
    -------
    :pandas:`pandas.DataFrame<dataframe>`
        Dataframe containing over-loaded HV/MV stations, their apparent power
        at maximal over-loading and the corresponding time step.
        Index of the dataframe are the over-loaded stations of type
        :class:`~.grid.components.MVStation`. Columns are 's_pfa'
        containing the apparent power at maximal over-loading as float and
        'time_index' containing the corresponding time step the over-loading
        occured in as :pandas:`pandas.Timestamp<timestamp>`.

    Notes
    -----
    Over-load is determined based on allowed load factors for feed-in and
    load cases that are defined in the config file 'config_grid_expansion' in
    section 'grid_expansion_load_factors'.

    """
    crit_stations = pd.DataFrame()
    crit_stations = _station_load(network, network.mv_grid.station,
                                  crit_stations)
    if not crit_stations.empty:
        logger.debug('==> HV/MV station has load issues.')
    else:
        logger.debug('==> No HV/MV station load issues.')

    return crit_stations


def mv_lv_station_load(network):
    """
    Checks for over-loading of MV/LV stations.

    Parameters
    ----------
    network : :class:`~.grid.network.Network`

    Returns
    -------
    :pandas:`pandas.DataFrame<dataframe>`
        Dataframe containing over-loaded MV/LV stations, their apparent power
        at maximal over-loading and the corresponding time step.
        Index of the dataframe are the over-loaded stations of type
        :class:`~.grid.components.LVStation`. Columns are 's_pfa'
        containing the apparent power at maximal over-loading as float and
        'time_index' containing the corresponding time step the over-loading
        occured in as :pandas:`pandas.Timestamp<timestamp>`.

    Notes
    -----
    Over-load is determined based on allowed load factors for feed-in and
    load cases that are defined in the config file 'config_grid_expansion' in
    section 'grid_expansion_load_factors'.

    """

    crit_stations = pd.DataFrame()

    for lv_grid in network.mv_grid.lv_grids:
        crit_stations = _station_load(network, lv_grid.station,
                                      crit_stations)
    if not crit_stations.empty:
        logger.debug('==> {} MV/LV station(s) has/have load issues.'.format(
            crit_stations.shape[0]))
    else:
        logger.debug('==> No MV/LV station load issues.')

    return crit_stations


def _station_load(network, station, crit_stations):
    """
    Checks for over-loading of stations.

    Parameters
    ----------
    network : :class:`~.grid.network.Network`
    station : :class:`~.grid.components.LVStation` or :class:`~.grid.components.MVStation`
    crit_stations : :pandas:`pandas.DataFrame<dataframe>`
        Dataframe containing over-loaded stations, their apparent power at
        maximal over-loading and the corresponding time step.
        Index of the dataframe are the over-loaded stations either of type
        :class:`~.grid.components.LVStation` or
        :class:`~.grid.components.MVStation`. Columns are 's_pfa'
        containing the apparent power at maximal over-loading as float and
        'time_index' containing the corresponding time step the over-loading
        occured in as :pandas:`pandas.Timestamp<timestamp>`.

    Returns
    -------
    :pandas:`pandas.DataFrame<dataframe>`
        Dataframe containing over-loaded stations, their apparent power at
        maximal over-loading and the corresponding time step.
        Index of the dataframe are the over-loaded stations either of type
        :class:`~.grid.components.LVStation` or
        :class:`~.grid.components.MVStation`. Columns are 's_pfa'
        containing the apparent power at maximal over-loading as float and
        'time_index' containing the corresponding time step the over-loading
        occured in as :pandas:`pandas.Timestamp<timestamp>`.

    """
    if isinstance(station, LVStation):
        grid_level = 'lv'
    else:
        grid_level = 'mv'

    # maximum allowed apparent power of station for feed-in and load case
    s_station = sum([_.type.S_nom for _ in station.transformers])
    s_station_allowed_per_case = {}
    s_station_allowed_per_case['feedin_case'] = s_station * network.config[
        'grid_expansion_load_factors']['{}_feedin_case_transformer'.format(
        grid_level)]
    s_station_allowed_per_case['load_case'] = s_station * network.config[
        'grid_expansion_load_factors']['{}_load_case_transformer'.format(
        grid_level)]
    # maximum allowed apparent power of station in each time step
    s_station_allowed = \
        network.timeseries.timesteps_load_feedin_case.case.apply(
            lambda _: s_station_allowed_per_case[_])

    try:
        if isinstance(station, LVStation):
            s_station_pfa = network.results.s_res(
                station.transformers).sum(axis=1)
        else:
            s_station_pfa = network.results.s_res([station]).iloc[:, 0]
        s_res = s_station_allowed - s_station_pfa
        s_res = s_res[s_res < 0]
        # check if maximum allowed apparent power of station exceeds
        # apparent power from power flow analysis at any time step
        if not s_res.empty:
            # find out largest relative deviation
            load_factor = \
                network.timeseries.timesteps_load_feedin_case.case.apply(
                    lambda _: network.config[
                        'grid_expansion_load_factors'][
                        '{}_{}_transformer'.format(grid_level, _)])
            relative_s_res = load_factor * s_res
            crit_stations = crit_stations.append(pd.DataFrame(
                {'s_pfa': s_station_pfa.loc[relative_s_res.idxmin()],
                 'time_index': relative_s_res.idxmin()},
                index=[station]))

    except KeyError:
        logger.debug('No results for {} station to check overloading.'.format(
            grid_level.upper()))

    return crit_stations


def mv_voltage_deviation(network, voltage_levels='mv_lv'):
    """
    Checks for voltage stability issues in MV grid.

    Parameters
    ----------
    network : :class:`~.grid.network.Network`
    voltage_levels : :obj:`str`
        Specifies which allowed voltage deviations to use. Possible options
        are:

        * 'mv_lv'
          This is the default. The allowed voltage deviation for nodes in the
          MV grid is the same as for nodes in the LV grid. Further load and
          feed-in case are not distinguished.
        * 'mv'
          Use this to handle allowed voltage deviations in the MV and LV grid
          differently. Here, load and feed-in case are differentiated as well.

    Returns
    -------
    :obj:`dict`
        Dictionary with :class:`~.grid.grids.MVGrid` as key and a
        :pandas:`pandas.DataFrame<dataframe>` with its critical nodes, sorted
        descending by voltage deviation, as value.
        Index of the dataframe are all nodes (of type
        :class:`~.grid.components.Generator`, :class:`~.grid.components.Load`,
        etc.) with over-voltage issues. Columns are 'v_mag_pu' containing the
        maximum voltage deviation as float and 'time_index' containing the
        corresponding time step the over-voltage occured in as
        :pandas:`pandas.Timestamp<timestamp>`.

    Notes
    -----
    Over-voltage is determined based on allowed voltage deviations defined in
    the config file 'config_grid_expansion' in section
    'grid_expansion_allowed_voltage_deviations'.

    """

    crit_nodes = {}

    v_dev_allowed_per_case = {}
    v_dev_allowed_per_case['feedin_case_lower'] = 0.9
    v_dev_allowed_per_case['load_case_upper'] = 1.1
    offset = network.config[
        'grid_expansion_allowed_voltage_deviations']['hv_mv_trafo_offset']
    control_deviation = network.config[
        'grid_expansion_allowed_voltage_deviations'][
        'hv_mv_trafo_control_deviation']
    if voltage_levels == 'mv_lv':
        v_dev_allowed_per_case['feedin_case_upper'] = \
            1 + offset + control_deviation + network.config[
                'grid_expansion_allowed_voltage_deviations'][
                'mv_lv_feedin_case_max_v_deviation']
        v_dev_allowed_per_case['load_case_lower'] = \
            1 + offset - control_deviation - network.config[
                'grid_expansion_allowed_voltage_deviations'][
                'mv_lv_load_case_max_v_deviation']
    elif voltage_levels == 'mv':
<<<<<<< HEAD
        # network.config['grid_expansion_allowed_voltage_deviations'][
        #     'hv_mv_trafo_offset']
        # network.config['grid_expansion_allowed_voltage_deviations'][
        #     'hv_mv_trafo_control_deviation']
        v_dev_allowed_per_case['feedin_case'] = network.config[
            'grid_expansion_allowed_voltage_deviations'][
            '{}_feedin_case_max_v_deviation'.format(voltage_levels)]
        v_dev_allowed_per_case['load_case'] = network.config[
            'grid_expansion_allowed_voltage_deviations'][
            '{}_load_case_max_v_deviation'.format(voltage_levels)]
=======
        v_dev_allowed_per_case['feedin_case_upper'] = \
            1 + offset + control_deviation + network.config[
                'grid_expansion_allowed_voltage_deviations'][
                'mv_feedin_case_max_v_deviation']
        v_dev_allowed_per_case['load_case_lower'] = \
            1 + offset - control_deviation - network.config[
                'grid_expansion_allowed_voltage_deviations'][
                'mv_load_case_max_v_deviation']
>>>>>>> d4a796be
    else:
        raise ValueError(
            'Specified mode {} is not a valid option.'.format(voltage_levels))
    # maximum allowed apparent power of station in each time step
    v_dev_allowed_upper = \
        network.timeseries.timesteps_load_feedin_case.case.apply(
            lambda _: v_dev_allowed_per_case['{}_upper'.format(_)])
    v_dev_allowed_lower = \
        network.timeseries.timesteps_load_feedin_case.case.apply(
            lambda _: v_dev_allowed_per_case['{}_lower'.format(_)])

    nodes = network.mv_grid.graph.nodes()

    crit_nodes_grid = _voltage_deviation(
        network, nodes, v_dev_allowed_upper, v_dev_allowed_lower,
        voltage_level='mv')

    if not crit_nodes_grid.empty:
        crit_nodes[network.mv_grid] = crit_nodes_grid.sort_values(
            by=['v_mag_pu'], ascending=False)
        logger.debug(
            '==> {} node(s) in MV grid has/have voltage issues.'.format(
                crit_nodes[network.mv_grid].shape[0]))
    else:
        logger.debug('==> No voltage issues in MV grid.')

    return crit_nodes


def lv_voltage_deviation(network, mode=None, voltage_levels='mv_lv'):
    """
    Checks for voltage stability issues in LV grids.

    Parameters
    ----------
    network : :class:`~.grid.network.Network`
    mode : None or String
        If None voltage at all nodes in LV grid is checked. If mode is set to
        'stations' only voltage at busbar is checked.
    voltage_levels : :obj:`str`
        Specifies which allowed voltage deviations to use. Possible options
        are:

        * 'mv_lv'
          This is the default. The allowed voltage deviation for nodes in the
          MV grid is the same as for nodes in the LV grid. Further load and
          feed-in case are not distinguished.
        * 'lv'
          Use this to handle allowed voltage deviations in the MV and LV grid
          differently. Here, load and feed-in case are differentiated as well.

    Returns
    -------
    :obj:`dict`
        Dictionary with :class:`~.grid.grids.LVGrid` as key and a
        :pandas:`pandas.DataFrame<dataframe>` with its critical nodes, sorted
        descending by voltage deviation, as value.
        Index of the dataframe are all nodes (of type
        :class:`~.grid.components.Generator`, :class:`~.grid.components.Load`,
        etc.) with over-voltage issues. Columns are 'v_mag_pu' containing the
        maximum voltage deviation as float and 'time_index' containing the
        corresponding time step the over-voltage occured in as
        :pandas:`pandas.Timestamp<timestamp>`.

    Notes
    -----
    Over-voltage is determined based on allowed voltage deviations defined in
    the config file 'config_grid_expansion' in section
    'grid_expansion_allowed_voltage_deviations'.

    """

    crit_nodes = {}

    v_dev_allowed_per_case = {}
    if voltage_levels == 'mv_lv':
        offset = network.config[
            'grid_expansion_allowed_voltage_deviations']['hv_mv_trafo_offset']
        control_deviation = network.config[
            'grid_expansion_allowed_voltage_deviations'][
            'hv_mv_trafo_control_deviation']
        v_dev_allowed_per_case['feedin_case_upper'] = \
            1 + offset + control_deviation + network.config[
                'grid_expansion_allowed_voltage_deviations'][
                'mv_lv_feedin_case_max_v_deviation']
        v_dev_allowed_per_case['load_case_lower'] = \
            1 + offset - control_deviation - network.config[
                'grid_expansion_allowed_voltage_deviations'][
                'mv_lv_load_case_max_v_deviation']

        v_dev_allowed_per_case['feedin_case_lower'] = 0.8  # random
        v_dev_allowed_per_case['load_case_upper'] = 1.2  # random

        v_dev_allowed_upper = \
                network.timeseries.timesteps_load_feedin_case.case.apply(
                lambda _: v_dev_allowed_per_case['{}_upper'.format(_)])
        v_dev_allowed_lower = \
            network.timeseries.timesteps_load_feedin_case.case.apply(
                lambda _: v_dev_allowed_per_case['{}_lower'.format(_)])
    elif voltage_levels == 'lv':
<<<<<<< HEAD
        # ToDo: allowed voltage deviation lv + mv?

        # + voltage at lv station

        v_dev_allowed_per_case['feedin_case'] = network.config[
            'grid_expansion_allowed_voltage_deviations'][
            '{}_feedin_case_max_v_deviation'.format(voltage_levels)]
        v_dev_allowed_per_case['load_case'] = network.config[
            'grid_expansion_allowed_voltage_deviations'][
            '{}_load_case_max_v_deviation'.format(voltage_levels)]
=======
        pass
>>>>>>> d4a796be
    else:
        raise ValueError(
            'Specified mode {} is not a valid option.'.format(voltage_levels))

    for lv_grid in network.mv_grid.lv_grids:

        if mode:
            if mode == 'stations':
                nodes = [lv_grid.station]
            else:
                raise ValueError(
                    "{} is not a valid option for input variable 'mode' in "
                    "function lv_voltage_deviation. Try 'stations' or "
                    "None".format(mode))
        else:
            nodes = lv_grid.graph.nodes()

        if voltage_levels == 'lv':
            # get voltage at primary side to calculate upper bound for
            # feed-in case and lower bound for load case
            v_lv_station_primary = network.results.v_res(
                nodes=[lv_grid.station], level='mv').loc[:, repr(nodes[0])]
            timeindex = v_lv_station_primary.index
            if mode == 'station':
                v_dev_allowed_per_case['feedin_case_upper'] = \
                    v_lv_station_primary + network.config[
                        'grid_expansion_allowed_voltage_deviations'][
                        'mv_lv_station_feedin_case_max_v_deviation']
                v_dev_allowed_per_case['load_case_lower'] = \
                    v_lv_station_primary - network.config[
                        'grid_expansion_allowed_voltage_deviations'][
                        'mv_lv_station_load_case_max_v_deviation']
            else:
                v_dev_allowed_per_case['feedin_case_upper'] = \
                    v_lv_station_primary + network.config[
                        'grid_expansion_allowed_voltage_deviations'][
                        'lv_feedin_case_max_v_deviation']
                v_dev_allowed_per_case['load_case_lower'] = \
                    v_lv_station_primary - network.config[
                        'grid_expansion_allowed_voltage_deviations'][
                        'lv_load_case_max_v_deviation']
            v_dev_allowed_per_case['feedin_case_lower'] = pd.Series(
                0.8, index=timeindex)  # random
            v_dev_allowed_per_case['load_case_upper'] = pd.Series(
                1.2, index=timeindex)  # random
            # maximum allowed voltage deviation in each time step
            v_dev_allowed_upper = []
            v_dev_allowed_lower = []
            for t in timeindex:
                case = \
                    network.timeseries.timesteps_load_feedin_case.loc[
                        t, 'case']
                v_dev_allowed_upper.append(
                    v_dev_allowed_per_case[
                        '{}_upper'.format(case)].loc[t])
                v_dev_allowed_lower.append(
                    v_dev_allowed_per_case[
                        '{}_lower'.format(case)].loc[t])
            v_dev_allowed_upper = pd.Series(v_dev_allowed_upper,
                                            index=timeindex)
            v_dev_allowed_lower = pd.Series(v_dev_allowed_lower,
                                            index=timeindex)

        crit_nodes_grid = _voltage_deviation(
            network, nodes, v_dev_allowed_upper, v_dev_allowed_lower,
            voltage_level='lv')

        if not crit_nodes_grid.empty:
            crit_nodes[lv_grid] = crit_nodes_grid.sort_values(
                by=['v_mag_pu'], ascending=False)

    if crit_nodes:
        if mode == 'stations':
            logger.debug(
                '==> {} LV station(s) has/have voltage issues.'.format(
                    len(crit_nodes)))
        else:
            logger.debug(
                '==> {} LV grid(s) has/have voltage issues.'.format(
                    len(crit_nodes)))
    else:
        if mode == 'stations':
            logger.debug('==> No voltage issues in LV stations.')
        else:
            logger.debug('==> No voltage issues in LV grids.')

    return crit_nodes


def _voltage_deviation(network, nodes, v_dev_allowed_upper,
                       v_dev_allowed_lower, voltage_level):
    """
    Checks for voltage stability issues at given nodes.

    Parameters
    ----------
    network : :class:`~.grid.network.Network`
    nodes : :obj:`list`
        List of nodes (of type :class:`~.grid.components.Generator`,
        :class:`~.grid.components.Load`, etc.) to check voltage deviation for.
    v_dev_allowed_upper : :pandas:`pandas.Series<series>`
        Series with time steps (of type :pandas:`pandas.Timestamp<timestamp>`)
        power flow analysis was conducted for and the allowed upper limit of
        voltage deviation for each time step as float.
    v_dev_allowed_lower : :pandas:`pandas.Series<series>`
        Series with time steps (of type :pandas:`pandas.Timestamp<timestamp>`)
        power flow analysis was conducted for and the allowed lower limit of
        voltage deviation for each time step as float.
    voltage_levels : :obj:`str`
        Specifies which voltage level to retrieve power flow analysis results
        for. Possible options are 'mv' and 'lv'.

    Returns
    -------
    :pandas:`pandas.DataFrame<dataframe>`
        Dataframe with critical nodes, sorted descending by voltage deviation.
        Index of the dataframe are all nodes (of type
        :class:`~.grid.components.Generator`, :class:`~.grid.components.Load`,
        etc.) with over-voltage issues. Columns are 'v_mag_pu' containing the
        maximum voltage deviation as float and 'time_index' containing the
        corresponding time step the over-voltage occured in as
        :pandas:`pandas.Timestamp<timestamp>`.

    """

    def _append_crit_node(series):
        return pd.DataFrame({'v_mag_pu': series.max(),
                             'time_index': series.idxmax()},
                            index=[node])

    crit_nodes_grid = pd.DataFrame()

    v_mag_pu_pfa = network.results.v_res(nodes=nodes, level=voltage_level)

    for node in nodes:
        # check for over- and under-voltage
        overvoltage = v_mag_pu_pfa[repr(node)][
            (v_mag_pu_pfa[repr(node)] > (v_dev_allowed_upper.loc[
                v_mag_pu_pfa.index]))]
        undervoltage = v_mag_pu_pfa[repr(node)][
            (v_mag_pu_pfa[repr(node)] < (v_dev_allowed_lower.loc[
                v_mag_pu_pfa.index]))]

        # write greatest voltage deviation to dataframe
        if not overvoltage.empty:
            overvoltage_diff = overvoltage - v_dev_allowed_upper.loc[
                overvoltage.index]
            if not undervoltage.empty:
                undervoltage_diff = v_dev_allowed_lower.loc[
                    undervoltage.index] - undervoltage
                if overvoltage_diff.max() > undervoltage_diff.max():
                    crit_nodes_grid = crit_nodes_grid.append(
                        _append_crit_node(overvoltage_diff))
                else:
                    crit_nodes_grid = crit_nodes_grid.append(
                        _append_crit_node(undervoltage_diff))
            else:
                crit_nodes_grid = crit_nodes_grid.append(
                    _append_crit_node(overvoltage_diff))
        elif not undervoltage.empty:
            undervoltage_diff = v_dev_allowed_lower.loc[
                                    undervoltage.index] - undervoltage
            crit_nodes_grid = crit_nodes_grid.append(
                _append_crit_node(undervoltage_diff))

    return crit_nodes_grid<|MERGE_RESOLUTION|>--- conflicted
+++ resolved
@@ -371,18 +371,6 @@
                 'grid_expansion_allowed_voltage_deviations'][
                 'mv_lv_load_case_max_v_deviation']
     elif voltage_levels == 'mv':
-<<<<<<< HEAD
-        # network.config['grid_expansion_allowed_voltage_deviations'][
-        #     'hv_mv_trafo_offset']
-        # network.config['grid_expansion_allowed_voltage_deviations'][
-        #     'hv_mv_trafo_control_deviation']
-        v_dev_allowed_per_case['feedin_case'] = network.config[
-            'grid_expansion_allowed_voltage_deviations'][
-            '{}_feedin_case_max_v_deviation'.format(voltage_levels)]
-        v_dev_allowed_per_case['load_case'] = network.config[
-            'grid_expansion_allowed_voltage_deviations'][
-            '{}_load_case_max_v_deviation'.format(voltage_levels)]
-=======
         v_dev_allowed_per_case['feedin_case_upper'] = \
             1 + offset + control_deviation + network.config[
                 'grid_expansion_allowed_voltage_deviations'][
@@ -391,7 +379,6 @@
             1 + offset - control_deviation - network.config[
                 'grid_expansion_allowed_voltage_deviations'][
                 'mv_load_case_max_v_deviation']
->>>>>>> d4a796be
     else:
         raise ValueError(
             'Specified mode {} is not a valid option.'.format(voltage_levels))
@@ -492,20 +479,7 @@
             network.timeseries.timesteps_load_feedin_case.case.apply(
                 lambda _: v_dev_allowed_per_case['{}_lower'.format(_)])
     elif voltage_levels == 'lv':
-<<<<<<< HEAD
-        # ToDo: allowed voltage deviation lv + mv?
-
-        # + voltage at lv station
-
-        v_dev_allowed_per_case['feedin_case'] = network.config[
-            'grid_expansion_allowed_voltage_deviations'][
-            '{}_feedin_case_max_v_deviation'.format(voltage_levels)]
-        v_dev_allowed_per_case['load_case'] = network.config[
-            'grid_expansion_allowed_voltage_deviations'][
-            '{}_load_case_max_v_deviation'.format(voltage_levels)]
-=======
         pass
->>>>>>> d4a796be
     else:
         raise ValueError(
             'Specified mode {} is not a valid option.'.format(voltage_levels))
@@ -595,10 +569,9 @@
     return crit_nodes
 
 
-def _voltage_deviation(network, nodes, v_dev_allowed_upper,
-                       v_dev_allowed_lower, voltage_level):
-    """
-    Checks for voltage stability issues at given nodes.
+def _voltage_deviation(network, nodes, v_dev_allowed, voltage_level):
+    """
+    Checks for voltage stability issues in LV grids.
 
     Parameters
     ----------
@@ -606,14 +579,10 @@
     nodes : :obj:`list`
         List of nodes (of type :class:`~.grid.components.Generator`,
         :class:`~.grid.components.Load`, etc.) to check voltage deviation for.
-    v_dev_allowed_upper : :pandas:`pandas.Series<series>`
+    v_dev_allowed : :pandas:`pandas.Series<series>`
         Series with time steps (of type :pandas:`pandas.Timestamp<timestamp>`)
-        power flow analysis was conducted for and the allowed upper limit of
-        voltage deviation for each time step as float.
-    v_dev_allowed_lower : :pandas:`pandas.Series<series>`
-        Series with time steps (of type :pandas:`pandas.Timestamp<timestamp>`)
-        power flow analysis was conducted for and the allowed lower limit of
-        voltage deviation for each time step as float.
+        power flow analysis was conducted for and the allowed voltage
+        deviation for each time step as float.
     voltage_levels : :obj:`str`
         Specifies which voltage level to retrieve power flow analysis results
         for. Possible options are 'mv' and 'lv'.
@@ -643,32 +612,26 @@
     for node in nodes:
         # check for over- and under-voltage
         overvoltage = v_mag_pu_pfa[repr(node)][
-            (v_mag_pu_pfa[repr(node)] > (v_dev_allowed_upper.loc[
-                v_mag_pu_pfa.index]))]
-        undervoltage = v_mag_pu_pfa[repr(node)][
-            (v_mag_pu_pfa[repr(node)] < (v_dev_allowed_lower.loc[
+            (v_mag_pu_pfa[repr(node)] > (1 + v_dev_allowed.loc[
+                v_mag_pu_pfa.index]))] - 1
+        undervoltage = 1 - v_mag_pu_pfa[repr(node)][
+            (v_mag_pu_pfa[repr(node)] < (1 - v_dev_allowed.loc[
                 v_mag_pu_pfa.index]))]
 
         # write greatest voltage deviation to dataframe
         if not overvoltage.empty:
-            overvoltage_diff = overvoltage - v_dev_allowed_upper.loc[
-                overvoltage.index]
             if not undervoltage.empty:
-                undervoltage_diff = v_dev_allowed_lower.loc[
-                    undervoltage.index] - undervoltage
-                if overvoltage_diff.max() > undervoltage_diff.max():
+                if overvoltage.max() > undervoltage.max():
                     crit_nodes_grid = crit_nodes_grid.append(
-                        _append_crit_node(overvoltage_diff))
+                        _append_crit_node(overvoltage))
                 else:
                     crit_nodes_grid = crit_nodes_grid.append(
-                        _append_crit_node(undervoltage_diff))
+                        _append_crit_node(undervoltage))
             else:
                 crit_nodes_grid = crit_nodes_grid.append(
-                    _append_crit_node(overvoltage_diff))
+                    _append_crit_node(overvoltage))
         elif not undervoltage.empty:
-            undervoltage_diff = v_dev_allowed_lower.loc[
-                                    undervoltage.index] - undervoltage
             crit_nodes_grid = crit_nodes_grid.append(
-                _append_crit_node(undervoltage_diff))
+                _append_crit_node(undervoltage))
 
     return crit_nodes_grid