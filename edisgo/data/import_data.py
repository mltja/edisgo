--- conflicted
+++ resolved
@@ -63,18 +63,8 @@
     grid = PyPSANetwork()
     grid.import_from_csv_folder(path)
 
-<<<<<<< HEAD
-    # check if buses dataframe is not empty to make sure specified directory
-    # exists and contains network data
-    if grid.buses.empty:
-        raise AttributeError("Specified directory containing ding0 network data "
-                             "does not exist or does not contain network data.")
-    # write dataframes to edisgo_obj
+    # write dataframes to network
     edisgo_obj.network.buses_df = grid.buses[COLUMNS['buses_df']]
-=======
-    # write dataframes to network
-    network.buses_df = grid.buses[COLUMNS['buses_df']]
->>>>>>> 60a0cb71
     # rename slack generator
     slack = [_ for _ in grid.generators.index if 'slack' in _.lower()][0]
     grid.generators.rename(index={slack: 'Generator_slack'}, inplace=True)
@@ -92,7 +82,7 @@
 
     edisgo_obj.network._grids = {}
 
-    # set up medium voltage network
+    # set up medium voltage grid
     mv_grid_id = list(set(grid.buses.mv_grid_id))[0]
     edisgo_obj.network.mv_grid = MVGrid(id=mv_grid_id, edisgo_obj=edisgo_obj)
     edisgo_obj.network._grids[str(edisgo_obj.network.mv_grid)] = edisgo_obj.network.mv_grid
@@ -423,8 +413,8 @@
             List of LV generators
             Columns:
                 * id: :obj:`int` (index column)
-                * mvlv_subst_id: :obj:`int` (id of MV-LV substation in network
-                  = network which the generator will be connected to)
+                * mvlv_subst_id: :obj:`int` (id of MV-LV substation in grid
+                  = grid which the generator will be connected to)
                 * electrical_capacity: :obj:`float` (unit: kW)
                 * generation_type: :obj:`str` (e.g. 'solar')
                 * generation_subtype: :obj:`str` (e.g. 'solar_roof_mounted')
@@ -463,7 +453,7 @@
         g_mv_existing = g_mv[g_mv['id'].isin(list(generators_mv.index.values))]
         # get existing genos (new genos DF format)
         generators_mv_existing = generators_mv[generators_mv.index.isin(list(g_mv_existing['id']))]
-        # remove existing ones from network's geno list
+        # remove existing ones from grid's geno list
         g_mv = g_mv[~g_mv.isin(g_mv_existing)].dropna()
 
         # TEMP: BACKUP 1 GENO FOR TESTING
@@ -507,7 +497,7 @@
         generators_mv_new = generators_mv[~generators_mv.index.isin(
             list(g_mv_existing['id']))]
 
-        # remove them from network's geno list
+        # remove them from grid's geno list
         g_mv = g_mv[~g_mv.isin(list(generators_mv_new.index.values))].dropna()
 
         # TEMP: INSERT BACKUPPED GENO IN DF FOR TESTING
@@ -522,7 +512,7 @@
                                'not be imported!'.format(id))
                 continue
 
-            # create generator object and add it to MV network's graph
+            # create generator object and add it to MV grid's graph
             if row['generation_type'] in ['solar', 'wind']:
                 network.mv_grid.graph.add_node(
                     GeneratorFluctuating(
@@ -557,7 +547,7 @@
                      )
 
         # remove decommissioned genos
-        # (genos which exist in network but not in the new dataset)
+        # (genos which exist in grid but not in the new dataset)
         log_geno_cap = 0
         if not g_mv.empty and remove_missing:
             log_geno_count = 0
@@ -585,7 +575,7 @@
         # TEMP: BACKUP 1 GENO FOR TESTING
         # temp_geno = g_lv.iloc[0]
 
-        # remove existing ones from network's geno list
+        # remove existing ones from grid's geno list
         g_lv = g_lv[~g_lv.isin(g_lv_existing)].dropna()
 
         # iterate over exiting generators and check whether capacity has changed
@@ -615,7 +605,7 @@
         # g_lv.loc[len(g_lv)] = temp_geno
 
         # remove decommissioned genos
-        # (genos which exist in network but not in the new dataset)
+        # (genos which exist in grid but not in the new dataset)
         log_geno_cap = 0
         if not g_lv.empty and remove_missing:
             log_geno_count = 0
@@ -674,7 +664,7 @@
         # g_lv_agg.loc[len(g_lv_agg)] = temp_geno
 
         # remove decommissioned genos
-        # (genos which exist in network but not in the new dataset)
+        # (genos which exist in grid but not in the new dataset)
         log_geno_cap = 0
         if not g_lv_agg.empty and remove_missing:
             log_geno_count = 0
@@ -688,7 +678,7 @@
                 row['agg_geno'].id = '-'.join([id[0], id[1], '_'.join(ids)])
 
                 # after removing the LV geno from agg geno, is the agg. geno empty?
-                # if yes, remove it from network
+                # if yes, remove it from grid
                 if not ids:
                     row['agg_geno'].grid.graph.remove_node(row['agg_geno'])
 
@@ -719,18 +709,18 @@
 
         # dict for new agg. generators
         agg_geno_new = {}
-        # get LV network districts
+        # get LV grid districts
         lv_grid_dict = _build_lv_grid_dict(network)
 
         # get predefined random seed and initialize random generator
         seed = int(network.config['grid_connection']['random_seed'])
         random.seed(a=seed)
 
-        # check if none of new generators can be allocated to an existing  LV network
+        # check if none of new generators can be allocated to an existing  LV grid
         if not any([_ in lv_grid_dict.keys()
                     for _ in list(generators_lv_new['mvlv_subst_id'])]):
             logger.warning('None of the imported generators can be allocated '
-                           'to an existing LV network. Check compatibility of network '
+                           'to an existing LV grid. Check compatibility of grid '
                            'and generator datasets.')
 
         # iterate over new (single unit or part of agg. unit) generators and create them
@@ -860,7 +850,7 @@
 
                             # select cable type
                             line_type, line_count = select_cable(
-                                edisgo_obj=network,
+                                edisgo_obj=edisgo_obj,
                                 level='mv',
                                 apparent_power=gen.nominal_capacity /
                                 pfac_mv_gen)
@@ -963,7 +953,7 @@
         if mvlv_subst_id and not isnan(mvlv_subst_id):
             # assume that given LA exists
             try:
-                # get LV network
+                # get LV grid
                 lv_grid = lv_grid_dict[mvlv_subst_id]
 
                 # if no geom, use geom of station
@@ -1035,7 +1025,7 @@
         if abs(capacity_imported - capacity_grid) > cap_diff_threshold:
             raise ValueError('Cumulative capacity of imported generators ({} kW) '
                              'differ from cumulative capacity of generators '
-                             'in updated network ({} kW) by {} kW.'
+                             'in updated grid ({} kW) by {} kW.'
                              .format(str(round(capacity_imported, 1)),
                                      str(round(capacity_grid, 1)),
                                      str(round(capacity_imported - capacity_grid, 1))
@@ -1063,7 +1053,7 @@
                                                           .item())
                                                 )
 
-            # get geom of MV network district
+            # get geom of MV grid district
             mvgd_geom_shp = transform(proj2equidistant(network),
                                       network.mv_grid.grid_district['geom']
                                       )
@@ -1072,8 +1062,8 @@
             if not (mvgd_geom_shp.contains(sample_mv_geno_geom_shp) and
                         mvgd_geom_shp.contains(sample_lv_geno_geom_shp)):
                 raise ValueError('At least one imported generator is not located '
-                                 'in the MV network area. Check compatibility of '
-                                 'network and generator datasets.')
+                                 'in the MV grid area. Check compatibility of '
+                                 'grid and generator datasets.')
 
     srid = int(network.config['geo']['srid'])
 
@@ -1134,8 +1124,8 @@
 
     _validate_generation()
 
-    connect_mv_generators(edisgo_obj=network)
-    connect_lv_generators(network=network)
+    connect_mv_generators(edisgo_obj=edisgo_obj)
+    connect_lv_generators(edisgo_obj=edisgo_obj)
 
 
 def _import_genos_from_pypsa(network, file):
@@ -1198,7 +1188,7 @@
 def _build_lv_grid_dict(network):
     """Creates dict of LV grids
 
-    LV network ids are used as keys, LV network references as values.
+    LV grid ids are used as keys, LV grid references as values.
 
     Parameters
     ----------
@@ -1306,7 +1296,7 @@
             This calculates standard load profiles for 4 different sectors.
 
     mv_grid_id : :obj:`str`
-        MV network ID as used in oedb. Provide this if `data_source` is 'oedb'.
+        MV grid ID as used in oedb. Provide this if `data_source` is 'oedb'.
         Default: None.
     year : int
         Year for which to generate load time series. Provide this if
