--- conflicted
+++ resolved
@@ -1993,26 +1993,13 @@
             orm_feedin_version = 1 == 1
         else:
             orm_feedin_name = config_data['versioned']['res_feedin_data']
-<<<<<<< HEAD
-            # orm_feedin = supply.__getattribute__(orm_feedin_name)
-            # ToDo: remove workaround
-            orm_feedin = model_draft.__getattribute__(orm_feedin_name)
-            orm_feedin_version = 1 == 1
-            # orm_feedin_version = orm_feedin.columns.version == scenario.config.data['versioned']['version']
-=======
             orm_feedin = supply.__getattribute__(orm_feedin_name)
             orm_feedin_version = orm_feedin.columns.version == scenario.config.data['versioned']['version']
->>>>>>> 043a3045
 
         conn = connection(section=config_data['db_connection']['section'])
         Session = sessionmaker(bind=conn)
         session = Session()
 
-<<<<<<< HEAD
-
-
-=======
->>>>>>> 043a3045
         # ToDo: add option to retrieve subset of time series
         # ToDo: find the reference power class for mvgrid/w_id and insert instead of 4
         feedin_sqla = session.query(
