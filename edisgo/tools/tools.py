import os
import numpy as np
import pandas as pd
import networkx as nx
from math import pi, sqrt
<<<<<<< HEAD
from copy import deepcopy
import os
from functools import reduce  # Required in Python 3
import operator
=======
from sqlalchemy import func
>>>>>>> 974c2dba

from edisgo.flex_opt import exceptions
from edisgo.flex_opt import check_tech_constraints
from edisgo.network.grids import LVGrid
from edisgo.tools import session_scope

if "READTHEDOCS" not in os.environ:

    from egoio.db_tables import climate
    from egoio.tools.db import connection

    from shapely.geometry.multipolygon import MultiPolygon
    from shapely.wkt import loads as wkt_loads

    geopandas = True
    try:
        import geopandas as gpd
    except:
        geopandas = False


def prod(iterable):
    return reduce(operator.mul, iterable, 1)


def select_worstcase_snapshots(edisgo_obj):
    """
    Select two worst-case snapshots from time series

    Two time steps in a time series represent worst-case snapshots. These are

    1. Maximum Residual Load: refers to the point in the time series where the
        (load - generation) achieves its maximum.
    2. Minimum Residual Load: refers to the point in the time series where the
        (load - generation) achieves its minimum.

    These two points are identified based on the generation and load time
    series. In case load or feed-in case don't exist None is returned.

    Parameters
    ----------
    edisgo_obj : :class:`~.EDisGo`

    Returns
    -------
    :obj:`dict`
        Dictionary with keys 'min_residual_load' and 'max_residual_load'.
        Values are corresponding worst-case snapshots of type
        :pandas:`pandas.Timestamp<Timestamp>`.

    """
    residual_load = edisgo_obj.timeseries.residual_load

    timestamp = {
        "min_residual_load": residual_load.idxmin(),
        "max_residual_load": residual_load.idxmax()}
    
    return timestamp


def calculate_relative_line_load(
    edisgo_obj, lines=None, timesteps=None
):
    """
    Calculates relative line loading for specified lines and time steps.

    Line loading is calculated by dividing the current at the given time step
    by the allowed current.


    Parameters
    ----------
    edisgo_obj : :class:`~.EDisGo`
    lines : list(str) or None, optional
        Line names/representatives of lines to calculate line loading for. If
        None, line loading is calculated for all lines in the network.
        Default: None.
    timesteps : :pandas:`pandas.Timestamp<Timestamp>` or list(:pandas:`pandas.Timestamp<Timestamp>`) or None, optional
        Specifies time steps to calculate line loading for. If timesteps is
        None, all time steps power flow analysis was conducted for are used.
        Default: None.

    Returns
    --------
    :pandas:`pandas.DataFrame<DataFrame>`
        Dataframe with relative line loading (unitless). Index of
        the dataframe is a :pandas:`pandas.DatetimeIndex<DatetimeIndex>`,
        columns are the line representatives.

    """
    if timesteps is None:
        timesteps = edisgo_obj.results.i_res.index
    # check if timesteps is array-like, otherwise convert to list
    if not hasattr(timesteps, "__len__"):
        timesteps = [timesteps]

    if lines is not None:
        line_indices = lines
    else:
        line_indices = edisgo_obj.topology.lines_df.index

    mv_lines_allowed_load = check_tech_constraints.lines_allowed_load(
        edisgo_obj, "mv")
    lv_lines_allowed_load = check_tech_constraints.lines_allowed_load(
        edisgo_obj, "lv")
    lines_allowed_load = pd.concat(
        [mv_lines_allowed_load, lv_lines_allowed_load],
        axis=1, sort=False).loc[timesteps, line_indices]

    return check_tech_constraints.lines_relative_load(
        edisgo_obj, lines_allowed_load)


def calculate_line_reactance(line_inductance_per_km, line_length,
                             num_parallel):
    """
    Calculates line reactance in Ohm.

    Parameters
    ----------
    line_inductance_per_km : float or array-like
        Line inductance in mH/km.
    line_length : float
        Length of line in km.
    num_parallel : int
        Number of parallel lines.

    Returns
    -------
    float
        Reactance in Ohm

    """
    return (line_inductance_per_km / 1e3 * line_length *
            2 * pi * 50 / num_parallel)


def calculate_line_resistance(line_resistance_per_km, line_length,
                              num_parallel):
    """
    Calculates line resistance in Ohm.

    Parameters
    ----------
    line_resistance_per_km : float or array-like
        Line resistance in Ohm/km.
    line_length : float
        Length of line in km.
    num_parallel : int
        Number of parallel lines.

    Returns
    -------
    float
        Resistance in Ohm

    """
    return line_resistance_per_km * line_length / num_parallel


def calculate_apparent_power(nominal_voltage, current, num_parallel):
    """
    Calculates apparent power in MVA from given voltage and current.

    Parameters
    ----------
    nominal_voltage : float or array-like
        Nominal voltage in kV.
    current : float or array-like
        Current in kA.
    num_parallel : int or array-like
        Number of parallel lines.

    Returns
    -------
    float
        Apparent power in MVA.

    """
<<<<<<< HEAD
    return sqrt(3) * nominal_voltage * current


def check_bus_for_removal(topology, bus_name):
    """
    Checks whether bus is connected to elements other than one line. Returns
    True if bus of inserted name is only connected to one line. Returns False
    if bus is connected to other element or additional line.


    Parameters
    ----------
    topology: :class:`~.network.topology.Topology`
        Topology object containing bus of name bus_name
    bus_name: str
        Name of bus which has to be checked

    Returns
    -------
    Removable: bool
        Indicator if bus of name bus_name can be removed from topology
    """
    # Todo: move to topology?
    # check if bus is party of topology
    if bus_name not in topology.buses_df.index:
        raise ValueError(
            "Bus of name {} not in Topology. Cannot be checked "
            "to be removed.".format(bus_name)
        )
    connected_lines = topology.get_connected_lines_from_bus(bus_name)
    # if more than one line is connected to node, it cannot be removed
    if len(connected_lines) > 1:
        return False
    # if another element is connected to node, it cannot be removed
    elif (
        bus_name in topology.loads_df.bus.values
        or bus_name in topology.charging_points_df.bus.values
        or bus_name in topology.generators_df.bus.values
        or bus_name in topology.storage_units_df.bus.values
        or bus_name in topology.transformers_df.bus0.values
        or bus_name in topology.transformers_df.bus1.values
        or bus_name in topology.transformers_hvmv_df.bus0.values
        or bus_name in topology.transformers_hvmv_df.bus1.values
    ):
        return False
    else:
        return True


def check_line_for_removal(topology, line_name):
    """
    Checks whether line can be removed without leaving isolated nodes. Returns
    True if line can be removed safely.


    Parameters
    ----------
    topology: :class:`~.network.topology.Topology`
        Topology object containing bus of name bus_name
    line_name: str
        Name of line which has to be checked

    Returns
    -------
    Removable: bool
        Indicator if line of name line_name can be removed from topology
        without leaving isolated node

    """
    # Todo: move to topology?
    # check if line is part of topology
    if line_name not in topology.lines_df.index:
        raise ValueError(
            "Line of name {} not in Topology. Cannot be checked "
            "to be removed.".format(line_name)
        )

    bus0 = topology.lines_df.loc[line_name, "bus0"]
    bus1 = topology.lines_df.loc[line_name, "bus1"]
    # if either of the buses can be removed as well, line can be removed safely
    if check_bus_for_removal(topology, bus0) or check_bus_for_removal(
        topology, bus1
    ):
        return True
    # otherwise both buses have to be connected to at least two lines
    if (
        len(topology.get_connected_lines_from_bus(bus0)) > 1
        and len(topology.get_connected_lines_from_bus(bus1)) > 1
    ):
        return True
    else:
        return False
    # Todo: add check for creation of subnetworks, so far it is only checked,
    #  if isolated node would be created. It could still happen that two sub-
    #  networks are created by removing the line.
=======
    return sqrt(3) * nominal_voltage * current * num_parallel
>>>>>>> 974c2dba


def drop_duplicated_indices(dataframe, keep="first"):
    """
    Drop rows of duplicate indices in dataframe.

    Parameters
    ----------
    dataframe::pandas:`pandas.DataFrame<DataFrame>`
        handled dataframe
    keep: str
        indicator of row to be kept, 'first', 'last' or False,
        see pandas.DataFrame.drop_duplicates() method
    """
    return dataframe[~dataframe.index.duplicated(keep=keep)]


def drop_duplicated_columns(df, keep="first"):
    """
    Drop columns of dataframe that appear more than once.

    Parameters
    ----------
    df : :pandas:`pandas.DataFrame<DataFrame>`
        Dataframe of which columns are dropped.
    keep : str
        Indicator of whether to keep first ('first'), last ('last') or
        none (False) of the duplicated columns.
        See `drop_duplicates()` method of
        :pandas:`pandas.DataFrame<DataFrame>`.

    """
    return df.loc[:, ~df.columns.duplicated(keep=keep)]


def select_cable(edisgo_obj, level, apparent_power):
    """
    Selects suitable cable type and quantity using given apparent power.

    Cable is selected to be able to carry the given `apparent_power`, no load
    factor is considered. Overhead lines are not considered in choosing a
    suitable cable.

    Parameters
    ----------
    edisgo_obj : :class:`~.EDisGo`
    level : str
        Grid level to get suitable cable for. Possible options are 'mv' or
        'lv'.
    apparent_power : float
        Apparent power the cable must carry in MVA.

    Returns
    -------
    :pandas:`pandas.Series<Series>`
        Series with attributes of selected cable as in equipment data and
        cable type as series name.
    int
        Number of necessary parallel cables.

    """

    cable_count = 1

    if level == "mv":
        cable_data = edisgo_obj.topology.equipment_data["mv_cables"]
        available_cables = cable_data[
            cable_data["U_n"] == edisgo_obj.topology.mv_grid.nominal_voltage
        ]
    elif level == "lv":
        available_cables = edisgo_obj.topology.equipment_data["lv_cables"]
    else:
        raise ValueError("Specified voltage level is not valid. Must "
                         "either be 'mv' or 'lv'.")

    suitable_cables = available_cables[
        calculate_apparent_power(
            available_cables["U_n"],
            available_cables["I_max_th"],
            cable_count
        )
        > apparent_power
    ]

    # increase cable count until appropriate cable type is found
    while suitable_cables.empty and cable_count < 7:
        cable_count += 1
        suitable_cables = available_cables[
            calculate_apparent_power(
                available_cables["U_n"],
                available_cables["I_max_th"],
                cable_count)
            > apparent_power
        ]
    if suitable_cables.empty:
        raise exceptions.MaximumIterationError(
            "Could not find a suitable cable for apparent power of "
            "{} MVA.".format(apparent_power)
        )

    cable_type = suitable_cables.loc[suitable_cables["I_max_th"].idxmin()]

    return cable_type, cable_count


def assign_feeder(edisgo_obj, mode="mv_feeder"):
    """
    Assigns MV or LV feeder to each bus and line, depending on the `mode`.

    The feeder name is written to a new column `mv_feeder` or `lv_feeder`
    in :class:`~.network.topology.Topology`'s
    :attr:`~.network.topology.Topology.buses_df` and
    :attr:`~.network.topology.Topology.lines_df`. The MV respectively LV feeder
    name corresponds to the name of the first bus in the respective feeder.

    Parameters
    -----------
    edisgo_obj : :class:`~.EDisGo`
    mode : str
        Specifies whether to assign MV or LV feeder. Valid options are
        'mv_feeder' or 'lv_feeder'. Default: 'mv_feeder'.

    """
    def _assign_to_busses(graph, station):
        # get all buses in network and remove station to get separate subgraphs
        graph_nodes = list(graph.nodes())
        graph_nodes.remove(station)
        subgraph = graph.subgraph(graph_nodes)

        for neighbor in graph.neighbors(station):
            # get all nodes in that feeder by doing a DFS in the disconnected
            # subgraph starting from the node adjacent to the station
            # `neighbor`
            subgraph_neighbor = nx.dfs_tree(subgraph, source=neighbor)
            for node in subgraph_neighbor.nodes():

                edisgo_obj.topology.buses_df.at[node, mode] = neighbor

                # in case of an LV station, assign feeder to all nodes in that
                # LV network (only applies when mode is 'mv_feeder'
                if node.split("_")[0] == "BusBar" and node.split("_")[
                    -1] == "MV":
                    lvgrid = LVGrid(
                        id=int(node.split("_")[-2]),
                        edisgo_obj=edisgo_obj)
                    edisgo_obj.topology.buses_df.loc[
                        lvgrid.buses_df.index, mode] = neighbor

    def _assign_to_lines(lines):
        edisgo_obj.topology.lines_df.loc[
            lines, mode] = edisgo_obj.topology.lines_df.loc[
                lines].apply(
                    lambda _: edisgo_obj.topology.buses_df.at[_.bus0, mode],
                    axis=1)
        tmp = edisgo_obj.topology.lines_df.loc[lines]
        lines_nan = tmp[tmp.loc[lines, mode].isna()].index
        edisgo_obj.topology.lines_df.loc[
            lines_nan, mode] = edisgo_obj.topology.lines_df.loc[
                lines_nan].apply(
                    lambda _: edisgo_obj.topology.buses_df.at[_.bus1, mode],
                    axis=1)

    if mode == "mv_feeder":
        graph = edisgo_obj.topology.mv_grid.graph
        station = edisgo_obj.topology.mv_grid.station.index[0]
        _assign_to_busses(graph, station)
        lines = edisgo_obj.topology.lines_df.index
        _assign_to_lines(lines)

    elif mode == "lv_feeder":
        for lv_grid in edisgo_obj.topology.mv_grid.lv_grids:
            graph = lv_grid.graph
            station = lv_grid.station.index[0]
            _assign_to_busses(graph, station)
            lines = lv_grid.lines_df.index
            _assign_to_lines(lines)

    else:
        raise ValueError("Invalid mode. Mode must either be 'mv_feeder' or "
                         "'lv_feeder'.")


def get_path_length_to_station(edisgo_obj):
    """
    Determines path length from each bus to HV-MV station.

    The path length is written to a new column `path_length_to_station` in
    `buses_df` dataframe of :class:`~.network.topology.Topology` class.

    Parameters
    -----------
    edisgo_obj : :class:`~.EDisGo`

    Returns
    -------
    :pandas:`pandas.Series<Series>`
        Series with bus name in index and path length to station as value.

    """
    graph = edisgo_obj.topology.mv_grid.graph
    mv_station = edisgo_obj.topology.mv_grid.station.index[0]

    for bus in edisgo_obj.topology.mv_grid.buses_df.index:
        path = nx.shortest_path(graph, source=mv_station, target=bus)
        edisgo_obj.topology.buses_df.at[
            bus, "path_length_to_station"] = len(path) - 1
        if bus.split("_")[0] == "BusBar" and bus.split("_")[-1] == "MV":
            # check if there is an underlying LV grid
            lv_grid_repr = "LVGrid_{}".format(int(bus.split("_")[-2]))
            if lv_grid_repr in edisgo_obj.topology._grids.keys():
                lvgrid = edisgo_obj.topology._grids[lv_grid_repr]
                lv_graph = lvgrid.graph
                lv_station = lvgrid.station.index[0]
                for bus in lvgrid.buses_df.index:
                    lv_path = nx.shortest_path(lv_graph, source=lv_station,
                                            target=bus)
                    edisgo_obj.topology.buses_df.at[
                        bus, "path_length_to_station"] = \
                        len(path) + len(lv_path)
    return edisgo_obj.topology.buses_df.path_length_to_station


def assign_voltage_level_to_component(edisgo_obj, df):
    """
    Adds column with specification of voltage level component is in.

    The voltage level ('mv' or 'lv') is determined based on the nominal
    voltage of the bus the component is connected to. If the nominal voltage
    is smaller than 1 kV, voltage level 'lv' is assigned, otherwise 'mv' is
    assigned.

    Parameters
    ----------
    edisgo_obj : :class:`~.EDisGo`
    df : :pandas:`pandas.DataFrame<DataFrame>`
        Dataframe with component names in the index. Only required column is
        column 'bus', giving the name of the bus the component is connected to.

    Returns
    --------
    :pandas:`pandas.DataFrame<DataFrame>`
        Same dataframe as given in parameter `df` with new column
        'voltage_level' specifying the voltage level the component is in
        (either 'mv' or 'lv').

    """
    df["voltage_level"] = df.apply(
        lambda _: "lv"
        if edisgo_obj.topology.buses_df.at[_.bus, "v_nom"] < 1
        else "mv",
        axis=1,
    )
    return df


<<<<<<< HEAD
def get_timeseries_per_node(grid, edisgo, component, component_names=None):
    """
    Helper function to get nodal active and reactive timeseries of the given
    component

    :param edisgo:
    :param component: str
            type of component for which the nodal timeseries are obtained,
            e.g. 'load'
    :param component_names: list of str
            names of component that should be taken into account. For
            optimisation only use inflexible units.
    :return: pandas.DataFrame
    """
    nodal_active_power_all_buses = \
        pd.DataFrame(columns=grid.buses_df.index,
                     index=edisgo.timeseries.timeindex)
    nodal_reactive_power_all_buses = pd.DataFrame(
        columns=grid.buses_df.index,
        index=edisgo.timeseries.timeindex)
    if component_names is None or len(component_names)>0:
        bus_component_dict = \
            getattr(grid, component + 's_df')['bus'].to_dict()
        if component_names is None:
            component_names = getattr(grid, component + 's_df').index
        nodal_active_power = \
            getattr(edisgo.timeseries, component + 's_active_power')[
                component_names].rename(columns=bus_component_dict)
        nodal_reactive_power = \
            getattr(edisgo.timeseries, component + 's_reactive_power')[
                component_names].rename(columns=bus_component_dict)
        nodal_active_power = nodal_active_power.groupby(nodal_active_power.columns,
                                                        axis=1).sum()
        nodal_reactive_power = nodal_reactive_power.groupby(
            nodal_reactive_power.columns, axis=1).sum()
        nodal_active_power_all_buses[nodal_active_power.columns] = \
            nodal_active_power
        nodal_reactive_power_all_buses[nodal_reactive_power.columns] = \
            nodal_reactive_power
    nodal_active_power_all_buses.fillna(0, inplace=True)
    nodal_reactive_power_all_buses.fillna(0, inplace=True)
    return nodal_active_power_all_buses, nodal_reactive_power_all_buses


def get_nodal_residual_load(grid, edisgo, **kwargs):
    """
    Method to get nodal residual load being the sum of all supply and demand
    units at that specific bus.

    :param edisgo:
    :return: pd.DataFrame() with indices being timesteps and column names
    being the bus names
    """
    considered_loads = kwargs.get('considered_loads', None)
    considered_generators = kwargs.get('considered_generators', None)
    considered_storage = kwargs.get('considered_storage', None)
    considered_charging_points = kwargs.get('considered_charging_points', None)
    nodal_active_load, nodal_reactive_load = \
        get_timeseries_per_node(grid, edisgo, 'load', considered_loads)
    nodal_active_generation, nodal_reactive_generation = \
        get_timeseries_per_node(grid, edisgo, 'generator',
                                considered_generators)
    nodal_active_storage, nodal_reactive_storage = \
        get_timeseries_per_node(grid, edisgo, 'storage_unit',
                                considered_storage) #Todo: adapt handling, once important
    nodal_active_charging_points, nodal_reactive_charging_points = \
        get_timeseries_per_node(grid, edisgo, 'charging_point',
                                considered_charging_points)
    nodal_active_power = \
        nodal_active_generation + nodal_active_storage - nodal_active_load - \
        nodal_active_charging_points
    nodal_reactive_power = \
        nodal_reactive_generation + nodal_reactive_storage - nodal_reactive_load - \
        nodal_reactive_charging_points
    return nodal_active_power, nodal_reactive_power, nodal_active_load, nodal_reactive_load, \
           nodal_active_generation, nodal_reactive_generation, nodal_active_charging_points, \
           nodal_reactive_charging_points, nodal_active_storage, nodal_reactive_storage


def get_aggregated_bands(bands):
    columns_upper = [col for col in bands.columns if 'upper' in col]
    columns_lower = [col for col in bands.columns if 'lower' in col]
    columns_power = [col for col in bands.columns if 'power' in col]
    aggregated_bands = pd.DataFrame()
    aggregated_bands['upper'] = bands[columns_upper].sum(axis=1)
    aggregated_bands['lower'] = bands[columns_lower].sum(axis=1)
    aggregated_bands['power'] = bands[columns_power].sum(axis=1)
    return aggregated_bands


def calculate_impedance_for_parallel_components(parallel_components, pu=False):
    if pu:
        raise NotImplementedError('Calculation in pu for parallel components not implemented yet.')
    else:
        if not (parallel_components.diff().dropna() < 1e-6).all().all():
            parallel_impedance = \
                1 / sum([1/complex(comp.r, comp.x) for name, comp in parallel_components.iterrows()])
            # apply current devider and use minimum
            s_parallel = min([abs(comp.s_nom / (1 / complex(comp.r, comp.x) /
                                                sum([1 / complex(comp.r, comp.x)
                                                     for name, comp in parallel_components.iterrows()])))
                              for name, comp in parallel_components.iterrows()])
            return pd.Series({'r': parallel_impedance.real,
                              'x': parallel_impedance.imag,
                              's_nom': s_parallel})
        else:
            nr_components = len(parallel_components)
            return pd.Series({'r': parallel_components.iloc[0].r/nr_components,
                              'x': parallel_components.iloc[0].x/nr_components,
                              's_nom': parallel_components.iloc[0].s_nom*nr_components})


def convert_impedances_to_mv(edisgo):
    for lv_grid in edisgo.topology.mv_grid.lv_grids:
        k = edisgo.topology.mv_grid.nominal_voltage / lv_grid.nominal_voltage
        edisgo.topology.lines_df.loc[lv_grid.lines_df.index, 'r'] = \
            edisgo.topology.lines_df.loc[lv_grid.lines_df.index, 'r'] * k**2
        edisgo.topology.lines_df.loc[lv_grid.lines_df.index, 'x'] = \
            edisgo.topology.lines_df.loc[lv_grid.lines_df.index, 'x'] * k ** 2
    return edisgo


def convert_impedances_back_to_lv(edisgo):
    for lv_grid in edisgo.topology.mv_grid.lv_grids:
        k = edisgo.topology.mv_grid.nominal_voltage / lv_grid.nominal_voltage
        edisgo.topology.lines_df.loc[lv_grid.lines_df.index, 'r'] = \
            edisgo.topology.lines_df.loc[lv_grid.lines_df.index, 'r'] / k**2
        edisgo.topology.lines_df.loc[lv_grid.lines_df.index, 'x'] = \
            edisgo.topology.lines_df.loc[lv_grid.lines_df.index, 'x'] / k ** 2
    return edisgo


def extract_feeders_nx(edisgo_obj, save_dir=None):
    edisgo_orig = deepcopy(edisgo_obj)
    buses_with_feeders = edisgo_orig.topology.buses_df
    station_bus = edisgo_obj.topology.mv_grid.station.index[0]
    # get lines connected to station
    feeder_lines = edisgo_obj.topology.lines_df.loc[
        edisgo_obj.topology.lines_df.bus0 == station_bus].append(
        edisgo_obj.topology.lines_df.loc[
            edisgo_obj.topology.lines_df.bus1 == station_bus])
    for feeder_line in feeder_lines.index:
        edisgo_obj.remove_component('Line', feeder_line, force_remove=True)
    graph = edisgo_obj.topology.to_graph()
    subgraphs = list(
        graph.subgraph(c)
        for c in nx.connected_components(graph)
    )
    feeders = []
    feeder_id = 0
    for subgraph in subgraphs:
        cp_feeder = edisgo_obj.topology.charging_points_df.loc[
            edisgo_obj.topology.charging_points_df.bus.isin(list(subgraph.nodes))]
        if len(cp_feeder) > 1: # Todo: change for normal extraction of feeders
            buses_with_feeders.loc[list(subgraph.nodes), 'feeder_id'] = feeder_id
            edisgo_feeder = create_feeder_edisgo_object(buses_with_feeders, edisgo_orig, feeder_id)
            if save_dir:
                os.makedirs(save_dir + '/feeder/{}'.format(int(feeder_id)),
                            exist_ok=True)
                edisgo_feeder.save(save_dir + '/feeder/{}'.format(int(feeder_id)))
            feeders.append(edisgo_feeder)
            feeder_id += 1
    return feeders


def extract_feeders(edisgo_obj, save_dir=None):
    # get lines connected to station
    feeder_lines = edisgo_obj.topology.lines_df.loc[
        edisgo_obj.topology.lines_df.bus0 == edisgo_obj.topology.mv_grid.station.index[0]].append(
        edisgo_obj.topology.lines_df.loc[
            edisgo_obj.topology.lines_df.bus1 == edisgo_obj.topology.mv_grid.station.index[0]])
    # get first feeder bus
    feeder_buses = list(feeder_lines.bus0.unique()) + list(feeder_lines.bus1.unique())
    feeder_buses = list(filter(lambda x: x != edisgo_obj.topology.mv_grid.station.index[0], feeder_buses))
    # assign ids for different feeders mv and lv
    buses_with_feeders = assign_feeder_ids(edisgo_obj, feeder_buses, edisgo_obj.topology.mv_grid.station.index[0])
    for lv_grid in edisgo_obj.topology.mv_grid.lv_grids:
        trafo = edisgo_obj.topology.transformers_df.loc[
            edisgo_obj.topology.transformers_df.bus1 == lv_grid.station.index[0]]
        buses_with_feeders.loc[lv_grid.buses_df.index, 'feeder_id'] = \
            buses_with_feeders.loc[trafo.bus0, 'feeder_id'].values[0]
    feeders = []
    for feeder in buses_with_feeders.feeder_id.unique():
        if pd.isnull(feeder):
            continue
        edisgo_feeder = create_feeder_edisgo_object(buses_with_feeders, edisgo_obj, feeder)
        if save_dir:
            os.makedirs(save_dir + '/feeder/{}'.format(int(feeder)),
                        exist_ok=True)
            edisgo_feeder.save(save_dir + '/feeder/{}'.format(int(feeder)))
        feeders.append(edisgo_feeder)
    return feeders


def create_feeder_edisgo_object(buses_with_feeders, edisgo_obj, feeder):
    edisgo_feeder = deepcopy(edisgo_obj)
    # convert topology
    edisgo_feeder.topology.buses_df = edisgo_obj.topology.buses_df.loc[
        buses_with_feeders.feeder_id == feeder].append(
        edisgo_feeder.topology.mv_grid.station)
    edisgo_feeder.topology.lines_df = edisgo_obj.topology.lines_df.loc[
        edisgo_obj.topology.lines_df.bus0.isin(edisgo_feeder.topology.buses_df.index)].loc[
        edisgo_obj.topology.lines_df.bus1.isin(edisgo_feeder.topology.buses_df.index)]
    edisgo_feeder.topology.transformers_df = edisgo_obj.topology.transformers_df.loc[
        edisgo_obj.topology.transformers_df.bus0.isin(edisgo_feeder.topology.buses_df.index)].loc[
        edisgo_obj.topology.transformers_df.bus1.isin(edisgo_feeder.topology.buses_df.index)]
    edisgo_feeder.topology.generators_df = edisgo_obj.topology.generators_df.loc[
        edisgo_obj.topology.generators_df.bus.isin(edisgo_feeder.topology.buses_df.index)]
    edisgo_feeder.topology.loads_df = edisgo_obj.topology.loads_df.loc[
        edisgo_obj.topology.loads_df.bus.isin(edisgo_feeder.topology.buses_df.index)]
    edisgo_feeder.topology.storage_units_df = edisgo_obj.topology.storage_units_df.loc[
        edisgo_obj.topology.storage_units_df.bus.isin(edisgo_feeder.topology.buses_df.index)]
    edisgo_feeder.topology.charging_points_df = edisgo_obj.topology.charging_points_df.loc[
        edisgo_obj.topology.charging_points_df.bus.isin(edisgo_feeder.topology.buses_df.index)]
    edisgo_feeder.topology.switches_df = edisgo_obj.topology.switches_df.loc[
        edisgo_obj.topology.switches_df.branch.isin(edisgo_feeder.topology.lines_df.index)]
    # convert timeseries
    if not edisgo_obj.timeseries.charging_points_active_power.empty:
        edisgo_feeder.timeseries.charging_points_active_power = edisgo_obj.timeseries.charging_points_active_power[
            edisgo_feeder.topology.charging_points_df.index]
    if not edisgo_obj.timeseries.charging_points_reactive_power.empty:
        edisgo_feeder.timeseries.charging_points_reactive_power = edisgo_obj.timeseries.charging_points_reactive_power[
            edisgo_feeder.topology.charging_points_df.index]
    if not edisgo_obj.timeseries.generators_active_power.empty:
        edisgo_feeder.timeseries.generators_active_power = edisgo_obj.timeseries.generators_active_power[
            edisgo_feeder.topology.generators_df.index]
    if not edisgo_obj.timeseries.generators_reactive_power.empty:
        edisgo_feeder.timeseries.generators_reactive_power = edisgo_obj.timeseries.generators_reactive_power[
            edisgo_feeder.topology.generators_df.index]
    if not edisgo_obj.timeseries.loads_active_power.empty:
        edisgo_feeder.timeseries.loads_active_power = edisgo_obj.timeseries.loads_active_power[
            edisgo_feeder.topology.loads_df.index]
    if not edisgo_obj.timeseries.loads_reactive_power.empty:
        edisgo_feeder.timeseries.loads_reactive_power = edisgo_obj.timeseries.loads_reactive_power[
            edisgo_feeder.topology.loads_df.index]
    if not edisgo_obj.timeseries.storage_units_active_power.empty:
        edisgo_feeder.timeseries.storage_units_active_power = edisgo_obj.timeseries.storage_units_active_power[
            edisgo_feeder.topology.storage_units_df.index]
    if not edisgo_obj.timeseries.storage_units_reactive_power.empty:
        edisgo_feeder.timeseries.storage_units_reactive_power = edisgo_obj.timeseries.storage_units_reactive_power[
            edisgo_feeder.topology.storage_units_df.index]
    return edisgo_feeder


def assign_feeder_ids(edisgo_obj, start_buses, station_bus):
    feeder_id = 0
    visited_buses = [station_bus]
    for bus in start_buses:
        if bus not in visited_buses:
            buses_df, visited_buses_tmp = get_feeders_from_substation(
                bus, edisgo_obj.topology.buses_df, edisgo_obj.topology.lines_df, feeder_id, visited_buses)
            visited_buses.extend(visited_buses_tmp)
            feeder_id += 1
    return buses_df


def get_feeders_from_substation(initial_bus, buses_df, lines_df, feeder_id, visited_buses):
    # initialisation
    current_bus = initial_bus
    return deep_search_for_lv_feeder_assignment(buses_df, current_bus,
                                                lines_df, feeder_id,
                                                visited_buses)


def deep_search_for_lv_feeder_assignment(buses_df, current_bus, lines_df,
                                         feeder_id, visited_buses):
    # iteration
    # set feeder id of current bus and append to visited buses
    buses_df.loc[current_bus, 'feeder_id'] = int(feeder_id)
    visited_buses.append(current_bus)
    # get neighboring buses that have not been visited yet
    connected_branches = lines_df.loc[lines_df.bus0 == current_bus].append(
        lines_df.loc[lines_df.bus1 == current_bus])
    connected_buses = connected_branches.bus0.append(connected_branches.bus1)
    neighbors_not_visited = connected_buses[~connected_buses.isin(
        visited_buses)].values
    for bus in neighbors_not_visited:
        buses_df, visited_buses = deep_search_for_lv_feeder_assignment(
            buses_df, bus, lines_df, feeder_id, visited_buses)
    return buses_df, visited_buses
=======
def get_weather_cells_intersecting_with_grid_district(edisgo_obj):
    """
    Get all weather cells that intersect with the grid district.
    
    Parameters
    ----------
    edisgo_obj : :class:`~.EDisGo`

    Returns
    -------
    set
        Set with weather cell IDs

    """

    # Download geometries of weather cells
    srid = edisgo_obj.topology.grid_district["srid"]
    table = climate.Cosmoclmgrid
    with session_scope() as session:
        query = session.query(
            table.gid,
            func.ST_AsText(
                func.ST_Transform(
                    table.geom, srid
                )
            ).label("geometry")
        )
    geom_data = pd.read_sql_query(
        query.statement, query.session.bind)
    geom_data.geometry = geom_data.apply(
        lambda _: wkt_loads(_.geometry), axis=1)
    geom_data = gpd.GeoDataFrame(
        geom_data, crs=f"EPSG:{srid}")

    # Make sure MV Geometry is MultiPolygon
    mv_geom = edisgo_obj.topology.grid_district["geom"]
    if mv_geom.geom_type == "Polygon":
        # Transform Polygon to MultiPolygon and overwrite geometry
        p = wkt_loads(str(mv_geom))
        m = MultiPolygon([p])
        edisgo_obj.topology.grid_district["geom"] = m
    elif mv_geom.geom_type == "MultiPolygon":
        m = mv_geom
    else:
        raise ValueError(
            f"Grid district geometry is of type {type(mv_geom)}."
            " Only Shapely Polygon or MultiPolygon are accepted.")
    mv_geom_gdf = gpd.GeoDataFrame(
        m, crs=f"EPSG:{srid}", columns=["geometry"])

    return set(np.append(gpd.sjoin(
        geom_data, mv_geom_gdf, how="right", op='intersects').gid.unique(),
        edisgo_obj.topology.generators_df.weather_cell_id.dropna().unique()))
>>>>>>> 974c2dba
<|MERGE_RESOLUTION|>--- conflicted
+++ resolved
@@ -3,14 +3,11 @@
 import pandas as pd
 import networkx as nx
 from math import pi, sqrt
-<<<<<<< HEAD
+from sqlalchemy import func
 from copy import deepcopy
 import os
 from functools import reduce  # Required in Python 3
 import operator
-=======
-from sqlalchemy import func
->>>>>>> 974c2dba
 
 from edisgo.flex_opt import exceptions
 from edisgo.flex_opt import check_tech_constraints
@@ -67,7 +64,7 @@
     timestamp = {
         "min_residual_load": residual_load.idxmin(),
         "max_residual_load": residual_load.idxmax()}
-    
+
     return timestamp
 
 
@@ -190,105 +187,7 @@
         Apparent power in MVA.
 
     """
-<<<<<<< HEAD
-    return sqrt(3) * nominal_voltage * current
-
-
-def check_bus_for_removal(topology, bus_name):
-    """
-    Checks whether bus is connected to elements other than one line. Returns
-    True if bus of inserted name is only connected to one line. Returns False
-    if bus is connected to other element or additional line.
-
-
-    Parameters
-    ----------
-    topology: :class:`~.network.topology.Topology`
-        Topology object containing bus of name bus_name
-    bus_name: str
-        Name of bus which has to be checked
-
-    Returns
-    -------
-    Removable: bool
-        Indicator if bus of name bus_name can be removed from topology
-    """
-    # Todo: move to topology?
-    # check if bus is party of topology
-    if bus_name not in topology.buses_df.index:
-        raise ValueError(
-            "Bus of name {} not in Topology. Cannot be checked "
-            "to be removed.".format(bus_name)
-        )
-    connected_lines = topology.get_connected_lines_from_bus(bus_name)
-    # if more than one line is connected to node, it cannot be removed
-    if len(connected_lines) > 1:
-        return False
-    # if another element is connected to node, it cannot be removed
-    elif (
-        bus_name in topology.loads_df.bus.values
-        or bus_name in topology.charging_points_df.bus.values
-        or bus_name in topology.generators_df.bus.values
-        or bus_name in topology.storage_units_df.bus.values
-        or bus_name in topology.transformers_df.bus0.values
-        or bus_name in topology.transformers_df.bus1.values
-        or bus_name in topology.transformers_hvmv_df.bus0.values
-        or bus_name in topology.transformers_hvmv_df.bus1.values
-    ):
-        return False
-    else:
-        return True
-
-
-def check_line_for_removal(topology, line_name):
-    """
-    Checks whether line can be removed without leaving isolated nodes. Returns
-    True if line can be removed safely.
-
-
-    Parameters
-    ----------
-    topology: :class:`~.network.topology.Topology`
-        Topology object containing bus of name bus_name
-    line_name: str
-        Name of line which has to be checked
-
-    Returns
-    -------
-    Removable: bool
-        Indicator if line of name line_name can be removed from topology
-        without leaving isolated node
-
-    """
-    # Todo: move to topology?
-    # check if line is part of topology
-    if line_name not in topology.lines_df.index:
-        raise ValueError(
-            "Line of name {} not in Topology. Cannot be checked "
-            "to be removed.".format(line_name)
-        )
-
-    bus0 = topology.lines_df.loc[line_name, "bus0"]
-    bus1 = topology.lines_df.loc[line_name, "bus1"]
-    # if either of the buses can be removed as well, line can be removed safely
-    if check_bus_for_removal(topology, bus0) or check_bus_for_removal(
-        topology, bus1
-    ):
-        return True
-    # otherwise both buses have to be connected to at least two lines
-    if (
-        len(topology.get_connected_lines_from_bus(bus0)) > 1
-        and len(topology.get_connected_lines_from_bus(bus1)) > 1
-    ):
-        return True
-    else:
-        return False
-    # Todo: add check for creation of subnetworks, so far it is only checked,
-    #  if isolated node would be created. It could still happen that two sub-
-    #  networks are created by removing the line.
-=======
     return sqrt(3) * nominal_voltage * current * num_parallel
->>>>>>> 974c2dba
 
 
 def drop_duplicated_indices(dataframe, keep="first"):
@@ -544,7 +443,62 @@
     return df
 
 
-<<<<<<< HEAD
+def get_weather_cells_intersecting_with_grid_district(edisgo_obj):
+    """
+    Get all weather cells that intersect with the grid district.
+
+    Parameters
+    ----------
+    edisgo_obj : :class:`~.EDisGo`
+
+    Returns
+    -------
+    set
+        Set with weather cell IDs
+
+    """
+
+    # Download geometries of weather cells
+    srid = edisgo_obj.topology.grid_district["srid"]
+    table = climate.Cosmoclmgrid
+    with session_scope() as session:
+        query = session.query(
+            table.gid,
+            func.ST_AsText(
+                func.ST_Transform(
+                    table.geom, srid
+                )
+            ).label("geometry")
+        )
+    geom_data = pd.read_sql_query(
+        query.statement, query.session.bind)
+    geom_data.geometry = geom_data.apply(
+        lambda _: wkt_loads(_.geometry), axis=1)
+    geom_data = gpd.GeoDataFrame(
+        geom_data, crs=f"EPSG:{srid}")
+
+    # Make sure MV Geometry is MultiPolygon
+    mv_geom = edisgo_obj.topology.grid_district["geom"]
+    if mv_geom.geom_type == "Polygon":
+        # Transform Polygon to MultiPolygon and overwrite geometry
+        p = wkt_loads(str(mv_geom))
+        m = MultiPolygon([p])
+        edisgo_obj.topology.grid_district["geom"] = m
+    elif mv_geom.geom_type == "MultiPolygon":
+        m = mv_geom
+    else:
+        raise ValueError(
+            f"Grid district geometry is of type {type(mv_geom)}."
+            " Only Shapely Polygon or MultiPolygon are accepted.")
+    mv_geom_gdf = gpd.GeoDataFrame(
+        m, crs=f"EPSG:{srid}", columns=["geometry"])
+
+    return set(np.append(gpd.sjoin(
+        geom_data, mv_geom_gdf, how="right", op='intersects').gid.unique(),
+        edisgo_obj.topology.generators_df.weather_cell_id.dropna().unique()))
+
+
+
 def get_timeseries_per_node(grid, edisgo, component, component_names=None):
     """
     Helper function to get nodal active and reactive timeseries of the given
@@ -824,59 +778,4 @@
     for bus in neighbors_not_visited:
         buses_df, visited_buses = deep_search_for_lv_feeder_assignment(
             buses_df, bus, lines_df, feeder_id, visited_buses)
-    return buses_df, visited_buses
-=======
-def get_weather_cells_intersecting_with_grid_district(edisgo_obj):
-    """
-    Get all weather cells that intersect with the grid district.
-    
-    Parameters
-    ----------
-    edisgo_obj : :class:`~.EDisGo`
-
-    Returns
-    -------
-    set
-        Set with weather cell IDs
-
-    """
-
-    # Download geometries of weather cells
-    srid = edisgo_obj.topology.grid_district["srid"]
-    table = climate.Cosmoclmgrid
-    with session_scope() as session:
-        query = session.query(
-            table.gid,
-            func.ST_AsText(
-                func.ST_Transform(
-                    table.geom, srid
-                )
-            ).label("geometry")
-        )
-    geom_data = pd.read_sql_query(
-        query.statement, query.session.bind)
-    geom_data.geometry = geom_data.apply(
-        lambda _: wkt_loads(_.geometry), axis=1)
-    geom_data = gpd.GeoDataFrame(
-        geom_data, crs=f"EPSG:{srid}")
-
-    # Make sure MV Geometry is MultiPolygon
-    mv_geom = edisgo_obj.topology.grid_district["geom"]
-    if mv_geom.geom_type == "Polygon":
-        # Transform Polygon to MultiPolygon and overwrite geometry
-        p = wkt_loads(str(mv_geom))
-        m = MultiPolygon([p])
-        edisgo_obj.topology.grid_district["geom"] = m
-    elif mv_geom.geom_type == "MultiPolygon":
-        m = mv_geom
-    else:
-        raise ValueError(
-            f"Grid district geometry is of type {type(mv_geom)}."
-            " Only Shapely Polygon or MultiPolygon are accepted.")
-    mv_geom_gdf = gpd.GeoDataFrame(
-        m, crs=f"EPSG:{srid}", columns=["geometry"])
-
-    return set(np.append(gpd.sjoin(
-        geom_data, mv_geom_gdf, how="right", op='intersects').gid.unique(),
-        edisgo_obj.topology.generators_df.weather_cell_id.dropna().unique()))
->>>>>>> 974c2dba
+    return buses_df, visited_buses