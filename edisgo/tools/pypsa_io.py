--- conflicted
+++ resolved
@@ -178,14 +178,9 @@
         # LV components
         lv_components_to_aggregate = {'Load': 'loads_df',
                                       'Generator': 'generators_df',
-<<<<<<< HEAD
-                                      'StorageUnit': 'storages_df'}
+                                      'StorageUnit': 'storage_units_df'}
         lv_components = {key: pd.DataFrame() for key in
                          lv_components_to_aggregate}
-=======
-                                      'StorageUnit': 'storage_units_df'}
-        lv_components = {key: {} for key in lv_components_to_aggregate}
->>>>>>> 25243500
 
         for lv_grid in grid_object.lv_grids:
             if mode is 'mv':
@@ -303,38 +298,25 @@
             'Load', 'q_set')
 
     if len(components['StorageUnit'].index) > 0:
-<<<<<<< HEAD
         if len(aggregated_lv_components['StorageUnit']) > 0:
             storages_timeseries_active, storages_timeseries_reactive = \
                 get_timeseries_with_aggregated_elements(
-                    edisgo_obj, timesteps, 'storages',
+                    edisgo_obj, timesteps, 'storage_units',
                     components['StorageUnit'].index,
                     aggregated_lv_components['StorageUnit']
                 )
         else:
             storages_timeseries_active = \
-                edisgo_obj.timeseries.storages_active_power.loc[
+                edisgo_obj.timeseries.storage_units_active_power.loc[
                     timesteps, components['StorageUnit'].index]
             storages_timeseries_reactive = \
-                edisgo_obj.timeseries.storages_reactive_power.loc[
+                edisgo_obj.timeseries.storage_units_reactive_power.loc[
                     timesteps, components['StorageUnit'].index]
         import_series_from_dataframe(pypsa_network, storages_timeseries_active,
                                      'StorageUnit', 'p_set')
         import_series_from_dataframe(pypsa_network,
                                      storages_timeseries_reactive,
                                      'StorageUnit', 'q_set')
-=======
-        import_series_from_dataframe(
-            pypsa_network,
-            edisgo_obj.timeseries.storage_units_active_power.loc[
-                timesteps, components['StorageUnit'].index],
-            'StorageUnit', 'p_set')
-        import_series_from_dataframe(
-            pypsa_network,
-            edisgo_obj.timeseries.storage_units_reactive_power.loc[
-                timesteps, components['StorageUnit'].index],
-            'StorageUnit', 'q_set')
->>>>>>> 25243500
 
     _check_integrity_of_pypsa(pypsa_network)
 
