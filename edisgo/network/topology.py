--- conflicted
+++ resolved
@@ -812,18 +812,13 @@
                 self.transformers_hvmv_df.bus1 == bus_name
             ]
         )
-<<<<<<< HEAD
-        components["Storage_Unit"] = self.storage_units_df.loc[
+        components["ttorage_units"] = self.storage_units_df.loc[
             self.storage_units_df.bus == bus_name
-        ]
-        components["Switch"] = self.switches_df.loc[
-            self.switches_df.bus_open == bus_name
-=======
+            ]
         components["switches"] = self.switches_df.loc[
             self.switches_df.bus_closed == bus_name
->>>>>>> 974c2dba
         ]
-        components["Charging_Point"] = self.charging_points_df.loc[
+        components["charging_points"] = self.charging_points_df.loc[
             self.charging_points_df.bus == bus_name
         ]
         return components
@@ -850,149 +845,10 @@
         neighbours.remove(bus_name)
         return neighbours
 
-<<<<<<< HEAD
-    def remove_bus(self, name, **kwargs):
-=======
     def _check_bus_for_removal(self, bus_name):
->>>>>>> 974c2dba
         """
         Checks whether the specified bus can be safely removed from topology.
 
-<<<<<<< HEAD
-        Notes
-        -------
-        Only isolated buses can be deleted from topology. Use respective
-        functions first to delete all connected lines, transformers,
-        loads, generators and storage_units.
-        """
-        force_remove = kwargs.get('force_remove', False)
-        # check if bus is isolated
-        if (
-            name in self.lines_df.bus0.values
-            or name in self.lines_df.bus1.values
-            or name in self.storage_units_df.bus.values
-            or name in self.generators_df.bus.values
-            or name in self.loads_df.bus.values
-            or name in self.charging_points_df.bus.values
-            or name in self.transformers_hvmv_df.bus0.values
-            or name in self.transformers_hvmv_df.bus1.values
-            or name in self.transformers_df.bus0.values
-            or name in self.transformers_df.bus1.values
-        ):
-            if not force_remove:
-                raise AssertionError(
-                    "Bus {} is not isolated. Remove all connected "
-                    "elements first to remove bus.".format(name)
-                )
-            else:
-                print('Bus is connected to elements, but forced to be removed. The resulting topology '
-                      'cannot be used to calculate power flows. Make sure to remove the connected '
-                      'elements as well.')
-        self._buses_df.drop(name, inplace=True)
-
-    def remove_generator(self, name):
-        """
-        Removes generator with given name from topology.
-
-        Parameters
-        ----------
-        name : str
-            Name of generator as specified in index of `generators_df`.
-
-        """
-
-        # get bus to check if other elements are connected to bus
-        bus = self.generators_df.at[name, "bus"]
-        # remove generator
-        self._generators_df.drop(name, inplace=True)
-        # ToDo drop timeseries
-        # if no other elements are connected to same bus, remove line and bus
-        if check_bus_for_removal(self, bus_name=bus):
-            line_name = self.get_connected_lines_from_bus(bus).index[0]
-            self.remove_line(line_name)
-            logger.debug(
-                "Line {} removed together with generator {}.".format(
-                    line_name, name
-                )
-            )
-
-    def remove_load(self, name):
-        """
-        Removes load with given name from topology.
-
-        Parameters
-        ----------
-        name : str
-            Name of load as specified in index of `loads_df`.
-
-        """
-
-        # get bus to check if other elements are connected to bus
-        bus = self.loads_df.at[name, "bus"]
-        # remove load
-        self._loads_df.drop(name, inplace=True)
-        # if no other elements are connected, remove line and bus as well
-        if check_bus_for_removal(self, bus_name=bus):
-            line_name = self.get_connected_lines_from_bus(bus).index[0]
-            self.remove_line(line_name)
-            logger.debug(
-                "Line {} removed together with load {}.".format(
-                    line_name, name
-                )
-            )
-
-    def remove_storage(self, name):
-        """
-        Removes storage with given name from topology.
-
-        Parameters
-        ----------
-        name : str
-            Name of storage as specified in index of `storage_units_df`.
-
-        """
-        # get bus to check if other elements are connected to bus
-        bus = self.storage_units_df.at[name, "bus"]
-        # remove storage unit
-        self._storage_units_df.drop(name, inplace=True)
-        # if no other elements are connected, remove line and bus as well
-        if check_bus_for_removal(self, bus_name=bus):
-            line_name = self.get_connected_lines_from_bus(bus).index[0]
-            self.remove_line(line_name)
-            logger.debug(
-                "Line {} removed together with storage unit {}.".format(
-                    line_name, name
-                )
-            )
-
-    def remove_charging_point(self, name):
-        """
-        Removes charging point with given name from topology.
-
-        Parameters
-        ----------
-        name : str
-            Name of charging point as specified in index of `storage_units_df`.
-
-        """
-        # get bus to check if other elements are connected to it
-        bus = self.charging_points_df.at[name, "bus"]
-        # remove charging point
-        self._charging_points_df.drop(name, inplace=True)
-        # if no other elements are connected, remove line and bus as well
-        if check_bus_for_removal(self, bus_name=bus):
-            line_name = self.get_connected_lines_from_bus(bus).index[0]
-            self.remove_line(line_name)
-            logger.debug(
-                "Line {} removed together with charging point {}.".format(
-                    line_name, name
-                )
-            )
-
-    def remove_line(self, name, **kwargs):
-        """
-        Removes line with given name from topology.
-=======
         Returns False if there is more than one line or any other component,
         such as generator, transformer, etc. connected to the given bus, as in
         that case removing the bus will lead to an invalid grid topology.
@@ -1001,7 +857,6 @@
         ----------
         bus_name : str
             Identifier of bus for which save removal is checked.
->>>>>>> 974c2dba
 
         Returns
         -------
@@ -1010,45 +865,11 @@
             of bus will lead to an invalid grid topology.
 
         """
-<<<<<<< HEAD
-        force_remove = kwargs.get('force_remove', False)
-        if not check_line_for_removal(self, line_name=name):
-            if not force_remove:
-                raise AssertionError(
-                    "Removal of line {} would create isolated "
-                    "node.".format(name)
-                )
-            else:
-                print('Line {} is forced to be removed even though it creates isolated buses.'
-                      'The resulting topology cannot be fully utilised. Try to remove connected '
-                      'components and isolated bus first to avoid this warning.'.format(name))
-
-        # backup buses of line and check if buses can be removed as
-        bus0 = self.lines_df.at[name, "bus0"]
-        remove_bus0 = check_bus_for_removal(self, bus0)
-        bus1 = self.lines_df.at[name, "bus1"]
-        remove_bus1 = check_bus_for_removal(self, bus1)
-
-        # drop line
-        self._lines_df.drop(name, inplace=True)
-
-        # drop buses if no other elements are connected
-        if remove_bus0:
-            self.remove_bus(bus0)
-            logger.debug(
-                "Bus {} removed together with line {}".format(bus0, name)
-            )
-        if remove_bus1:
-            self.remove_bus(bus1)
-            logger.debug(
-                "Bus {} removed together with line {}".format(bus1, name)
-=======
         # check if bus is part of topology
         if bus_name not in self.buses_df.index:
             warnings.warn(
                 "Bus of name {} not in Topology. Cannot be "
                 "removed.".format(bus_name)
->>>>>>> 974c2dba
             )
             return False
 
@@ -1692,7 +1513,7 @@
                     )
                 )
 
-    def remove_line(self, name):
+    def remove_line(self, name, **kwargs):
         """
         Removes line with given name from topology.
 
@@ -1702,11 +1523,17 @@
             Identifier of line as specified in index of :py:attr:`~lines_df`.
 
         """
+        force_remove = kwargs.get('force_remove', False)
         if not self._check_line_for_removal(name):
-            raise AssertionError(
-                "Removal of line {} would create isolated "
-                "node.".format(name)
-            )
+            if not force_remove:
+                raise AssertionError(
+                    "Removal of line {} would create isolated "
+                    "node.".format(name)
+                )
+            else:
+                print('Line {} is forced to be removed even though it creates isolated buses.'
+                      'The resulting topology cannot be fully utilised. Try to remove connected '
+                      'components and isolated bus first to avoid this warning.'.format(name))
 
         # backup buses of line and check if buses can be removed as well
         bus0 = self.lines_df.at[name, "bus0"]
@@ -1729,7 +1556,7 @@
                 "Bus {} removed together with line {}".format(bus1, name)
             )
 
-    def remove_bus(self, name):
+    def remove_bus(self, name, **kwargs):
         """
         Removes bus with given name from topology.
 
@@ -1747,15 +1574,20 @@
         to get all connected components.
 
         """
+        force_remove = kwargs.get('force_remove', False)
         conn_comp = self.get_connected_components_from_bus(name)
         conn_comp_types = [k for k, v in conn_comp.items() if not v.empty]
-        if len(conn_comp_types) > 0:
+        if len(conn_comp_types) > 0 and not force_remove:
             warnings.warn(
                 "Bus {} is not isolated and therefore not removed. Remove all "
                 "connected elements ({}) first to remove bus.".format(
                     name, conn_comp_types)
             )
         else:
+            if force_remove:
+                print('Bus {} is connected to elements, but forced to be removed. The resulting topology '
+                      'cannot be used to calculate power flows. Make sure to remove the connected '
+                      'elements as well.'.format(name))
             self._buses_df.drop(name, inplace=True)
 
     def update_number_of_parallel_lines(self, lines_num_parallel):
