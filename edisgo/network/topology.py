import logging
import random
import pandas as pd
import numpy as np
import os
import warnings
import networkx as nx

import edisgo
from edisgo.network.grids import MVGrid, LVGrid
from edisgo.network.components import Switch
from edisgo.tools.tools import (
    calculate_line_resistance,
    calculate_line_reactance,
    calculate_apparent_power,
    check_bus_for_removal,
    check_line_for_removal,
    select_cable
)
from edisgo.tools import networkx_helper
from edisgo.tools import geo
from edisgo.io.ding0_import import _validate_ding0_grid_import

if "READTHEDOCS" not in os.environ:
    from shapely.wkt import loads as wkt_loads
    from shapely.geometry import Point, LineString
    from shapely.ops import transform

logger = logging.getLogger("edisgo")


class Topology:
    """
    Used as container for all data related to a single
    :class:`~.network.grids.MVGrid`.

    Parameters
    -----------
    config : :class:`~.tools.config.Config`
        Config object with configuration data from config files.

    Attributes
    -----------
    _grids : dict
        Dictionary containing all grids (keys are grid representatives and
        values the grid objects)

    """

    # ToDo Implement update (and add) functions for component dataframes to
    # avoid using protected variables in other classes and modules

    def __init__(self, **kwargs):

        # load configuration and equipment data
        self._equipment_data = self._load_equipment_data(
            kwargs.get("config", None)
        )

    @staticmethod
    def _load_equipment_data(config=None):
        """
        Load equipment data for transformers, cables etc.

        Parameters
        -----------
        config : :class:`~.tools.config.Config`
            Config object with configuration data from config files.

        Returns
        -------
        :obj:`dict`
            Dictionary with :pandas:`pandas.DataFrame<DataFrame>` containing
            equipment data. Keys of the dictionary are 'mv_transformers',
            'mv_overhead_lines', 'mv_cables', 'lv_transformers', and
            'lv_cables'.

        Notes
        ------
        This function calculates electrical values of transformer from standard
        values (so far only for LV transformers, not necessary for MV as MV
        impedances are not used).

        $z_{pu}$ is calculated as follows:

        .. math:: z_{pu} = \frac{u_{kr}}{100}

        using the following simplification:

        .. math:: z_{pu} = \frac{Z}{Z_{nom}}

        with

        .. math:: Z = \frac{u_{kr}}{100} \cdot \frac{U_n^2}{S_{nom}}

        and

        .. math:: Z_{nom} = \frac{U_n^2}{S_{nom}}

        $r_{pu}$ is calculated as follows:

        .. math:: r_{pu} = \frac{P_k}{S_{nom}}

        using the simplification of

        .. math:: r_{pu} = \frac{R}{Z_{nom}}

        with

        .. math:: R = \frac{P_k}{3 I_{nom}^2} = P_k \cdot \frac{U_{nom}^2}{S_{nom}^2}

        $x_{pu}$ is calculated as follows:

        .. math::  x_{pu} = \sqrt(z_{pu}^2-r_{pu}^2)


        """

        equipment = {
            "mv": ["transformers", "overhead_lines", "cables"],
            "lv": ["transformers", "cables"],
        }

        # if config is not provided set default path and filenames
        if config is None:
            equipment_dir = "equipment"
            config = {}
            for voltage_level, eq_list in equipment.items():
                for i in eq_list:
                    config[
                        "equipment_{}_parameters_{}".format(voltage_level, i)
                    ] = "equipment-parameters_{}_{}.csv".format(
                        voltage_level.upper(), i
                    )
        else:
            equipment_dir = config["system_dirs"]["equipment_dir"]
            config = config["equipment"]

        package_path = edisgo.__path__[0]
        data = {}

        for voltage_level, eq_list in equipment.items():
            for i in eq_list:
                equipment_parameters = config[
                    "equipment_{}_parameters_{}".format(voltage_level, i)
                ]
                data["{}_{}".format(voltage_level, i)] = pd.read_csv(
                    os.path.join(
                        package_path, equipment_dir, equipment_parameters
                    ),
                    comment="#",
                    index_col="name",
                    delimiter=",",
                    decimal=".",
                )
                # calculate electrical values of transformer from standard
                # values (so far only for LV transformers, not necessary for
                # MV as MV impedances are not used)
                if voltage_level == "lv" and i == "transformers":
                    data["{}_{}".format(voltage_level, i)]["r_pu"] = data[
                        "{}_{}".format(voltage_level, i)
                    ]["P_k"] / (
                        data["{}_{}".format(voltage_level, i)]["S_nom"]
                    )
                    data["{}_{}".format(voltage_level, i)]["x_pu"] = np.sqrt(
                        (data["{}_{}".format(voltage_level, i)]["u_kr"] / 100)
                        ** 2
                        - data["{}_{}".format(voltage_level, i)]["r_pu"] ** 2
                    )
        return data

    @property
    def equipment_data(self):
        """
        Technical data of electrical equipment such as lines and transformers.

        Returns
        --------
        :obj:`dict` of :pandas:`pandas.DataFrame<DataFrame>`
            Data of electrical equipment.

        """
        return self._equipment_data

    @property
    def rings(self):
        """
        List of rings. One ring is represented by the names of buses
        within that ring.

        Returns
        --------
        list of list
            List of rings (list of buses within that ring).
        """
        if hasattr(self, '_rings'):
            return self._rings
        else:
            # close switches
            switches = [Switch(id=_, topology=self)
                        for _ in self.switches_df.index]
            switch_status = {}
            for switch in switches:
                switch_status[switch] = switch.state
                switch.close()
            # Find rings in topology
            graph = self.to_graph()
            self.rings = nx.cycle_basis(graph)
            # reopen switches
            for switch in switches:
                if switch_status[switch] == 'open':
                    switch.open()
            return self.rings

    @rings.setter
    def rings(self, rings):
        self._rings = rings

    @property
    def buses_df(self):
        """
        Dataframe with all buses in MV network and underlying LV grids.

        Parameters
        ----------
        buses_df : :pandas:`pandas.DataFrame<DataFrame>`
            Dataframe with all buses in MV network and underlying LV grids.
            Index of the dataframe are bus names. Columns of the dataframe are:
            v_nom
            x
            y
            mv_grid_id
            lv_grid_id
            in_building

        Returns
        --------
        :pandas:`pandas.DataFrame<DataFrame>`
            Dataframe with all buses in MV network and underlying LV grids.

        """
        return self._buses_df

    @buses_df.setter
    def buses_df(self, buses_df):
        # make sure in_building takes on only True or False (not numpy bools)
        # needs to tested using `== True`, not `is True`
        buses_in_building = buses_df[buses_df.in_building == True].index
        buses_df.loc[buses_in_building, "in_building"] = True
        buses_df.loc[~buses_df.index.isin(buses_in_building), "in_building"] = False
        self._buses_df = buses_df

    @property
    def slack_df(self):
        slack_bus = self.transformers_hvmv_df.bus1.iloc[0]
        return pd.DataFrame(
            {
                "bus": [slack_bus],
                "control": ["Slack"],
                "p_nom": [0],
                "name": ["Generator_slack"],
            }
        ).set_index("name")

    @property
    def generators_df(self):
        """
        Dataframe with all generators in MV network and underlying LV grids.

        Parameters
        ----------
        generators_df : :pandas:`pandas.DataFrame<DataFrame>`
            Dataframe with all generators in MV network and underlying LV grids.
            Index of the dataframe are generator names. Columns of the
            dataframe are:
            bus
            control
            p_nom
            type
            weather_cell_id
            subtype

        Returns
        --------
        :pandas:`pandas.DataFrame<DataFrame>`
            Dataframe with all generators in MV network and underlying LV
            grids.

        """
        return self._generators_df

    @generators_df.setter
    def generators_df(self, generators_df):
        self._generators_df = generators_df

    @property
    def loads_df(self):
        """
        Dataframe with all loads in MV network and underlying LV grids.

        Parameters
        ----------
        loads_df : :pandas:`pandas.DataFrame<DataFrame>`
            Dataframe with all loads in MV network and underlying LV grids.
            Index of the dataframe are load names. Columns of the
            dataframe are:
            bus
            peak_load
            sector
            annual_consumption

        Returns
        --------
        :pandas:`pandas.DataFrame<DataFrame>`
            Dataframe with all loads in MV network and underlying LV grids.

        """
        return self._loads_df

    @loads_df.setter
    def loads_df(self, loads_df):
        self._loads_df = loads_df

    @property
    def transformers_df(self):
        """
        Dataframe with all transformers.

        Parameters
        ----------
        transformers_df : :pandas:`pandas.DataFrame<DataFrame>`
            Dataframe with all transformers.
            Index of the dataframe are transformer names. Columns of the
            dataframe are:
            bus0 - primary side
            bus1 - secondary side
            x_pu
            r_pu
            s_nom
            type_info

        Returns
        --------
        :pandas:`pandas.DataFrame<DataFrame>`
            Dataframe with all transformers.

        """
        return self._transformers_df

    @transformers_df.setter
    def transformers_df(self, transformers_df):
        self._transformers_df = transformers_df

    @property
    def transformers_hvmv_df(self):
        """
        Dataframe with all HVMV transformers.

        Parameters
        ----------
        transformers_df : :pandas:`pandas.DataFrame<DataFrame>`
            Dataframe with all transformers.
            Index of the dataframe are transformer names. Columns of the
            dataframe are:
            bus0
            bus1
            x_pu
            r_pu
            s_nom
            type

        Returns
        --------
        :pandas:`pandas.DataFrame<DataFrame>`
            Dataframe with all HVMV transformers.

        """
        return self._transformers_hvmv_df

    @transformers_hvmv_df.setter
    def transformers_hvmv_df(self, transformers_hvmv_df):
        self._transformers_hvmv_df = transformers_hvmv_df

    @property
    def lines_df(self):
        """
        Dataframe with all lines in MV network and underlying LV grids.

        Parameters
        ----------
        lines_df : :pandas:`pandas.DataFrame<DataFrame>`
            Dataframe with all lines in MV network and underlying LV grids.
            Index of the dataframe are line names. Columns of the
            dataframe are:

            * bus0:
              name of first bus line is attached to
            * bus1:
              name of second bus line is attached to
            * length:
              line length in m
            * x:
              reactance of line (or in case of multiple parallel lines
              total reactance of lines) in Ohm
            * r:
              resistance of line (or in case of multiple parallel lines
              total resistance of lines) in Ohm
            * s_nom:
              apparent power which can pass through the
              line (or in case of multiple parallel lines total apparent
              power which can pass through the lines) in MVA
            * num_parallel:
              number of parallel lines
            * type_info:
              contains type of line as e.g. given in equipment data
            * kind:
              specifies whether line is a cable or overhead line

        Returns
        --------
        :pandas:`pandas.DataFrame<DataFrame>`
            Dataframe with all lines in MV network and underlying LV grids.

        """
        return self._lines_df

    @lines_df.setter
    def lines_df(self, lines_df):
        self._lines_df = lines_df

    @property
    def switches_df(self):
        """
        Dataframe with all switches in MV network and underlying LV grids.

        Parameters
        ----------
        switches_df : :pandas:`pandas.DataFrame<DataFrame>`
            Dataframe with all switches in MV network and underlying LV grids.
            Index of the dataframe are switch names. Columns of the
            dataframe are:
            bus_open
            bus_closed
            branch
            type

        Returns
        --------
        :pandas:`pandas.DataFrame<DataFrame>`
            Dataframe with all switches in MV network and underlying LV grids.

        """
        return self._switches_df

    @switches_df.setter
    def switches_df(self, switches_df):
        self._switches_df = switches_df

    @property
    def storage_units_df(self):
        """
        Dataframe with all storage units in MV grid and underlying LV grids.

        Parameters
        ----------
        storage_units_df : :pandas:`pandas.DataFrame<DataFrame>`
            Dataframe with all storage units in MV grid and underlying LV
            grids.
            Index of the dataframe are storage names. Columns of the
            dataframe are:
            bus
            control
            p_nom
            capacity
            efficiency_store
            efficiency_dispatch

        Returns
        --------
        :pandas:`pandas.DataFrame<DataFrame>`
            Dataframe with all storage units in MV network and underlying LV
            grids.

        """
        return self._storage_units_df

    @storage_units_df.setter
    def storage_units_df(self, storage_units_df):
        self._storage_units_df = storage_units_df

    @property
    def charging_points_df(self):
        """
        Dataframe with all charging points in MV grid and underlying LV grids.

        Parameters
        ----------
        charging_points_df : :pandas:`pandas.DataFrame<DataFrame>`
            Dataframe with all charging points in MV grid and underlying LV
            grids.
            Index of the dataframe are charging point names. Columns of the
            dataframe are:

            * bus (str)

              Bus name of bus, charging point is connected to.

            * p_nom (float)

              Maximum charging power in MW.

            * use_case (str), optional

              Specifies if charging point is e.g. for charging at
              home, at work, in public, or public fast charging.

            * number (int), optional

              Number of charging stations at charging point.

        Returns
        --------
        :pandas:`pandas.DataFrame<DataFrame>`
            Dataframe with all charging points in MV network and underlying LV
            grids.

        """
        return self._charging_points_df

    @charging_points_df.setter
    def charging_points_df(self, charging_points_df):
        self._charging_points_df = charging_points_df

    # TODO: fix instantiation of Generator and Load objects (they require
    # edisgo_obj that topology does have as a parameter)
    # @property
    # def generators(self):
    #     """
    #     Connected generators within the network.
    #
    #     Returns
    #     -------
    #     list(:class:`~.network.components.Generator`)
    #         List of generators within the network.
    #
    #     """
    #     for gen in self.generators_df.drop(labels=['Generator_slack']).index:
    #         yield Generator(id=gen)
    #
    # @property
    # def loads(self):
    #     """
    #     Connected loads within the network.
    #
    #     Returns
    #     -------
    #     list(:class:`~.network.components.Load`)
    #         List of loads within the network.
    #
    #     """
    #     for l in self.loads_df.index:
    #         yield Load(id=l)

    @property
    def id(self):
        """
        MV network ID

        Returns
        --------
        :obj:`str`
            MV network ID

        """

        return self.mv_grid.id

    @property
    def generator_scenario(self):
        """
        Defines which scenario of future generator park to use.

        Parameters
        ----------
        generator_scenario_name : :obj:`str`
            Name of scenario of future generator park

        Returns
        --------
        :obj:`str`
            Name of scenario of future generator park

        """
        return self._generator_scenario

    @generator_scenario.setter
    def generator_scenario(self, generator_scenario_name):
        self._generator_scenario = generator_scenario_name

    @property
    def mv_grid(self):
        """
        Medium voltage (MV) network

        Parameters
        ----------
        mv_grid : :class:`~.network.grids.MVGrid`
            Medium voltage (MV) network

        Returns
        --------
        :class:`~.network.grids.MVGrid`
            Medium voltage (MV) network

        """
        return self._mv_grid

    @mv_grid.setter
    def mv_grid(self, mv_grid):
        self._mv_grid = mv_grid

    @property
    def grid_district(self):
        """
        Dictionary with MV grid district information.

        The dictionary contains the following information:

        * 'population'
          Number of inhabitants in grid district as integer.
        * 'geom'
          Geometry of MV grid district as (Multi)Polygon.
        * 'srid'
          SRID of grid district geometry.

        Parameters
        ----------
        grid_district : dict
            Dictionary with MV grid district information.

        Returns
        --------
        dict
            Dictionary with MV grid district information.

        """
        return self._grid_district

    @grid_district.setter
    def grid_district(self, grid_district):
        self._grid_district = grid_district

    def get_connected_lines_from_bus(self, bus_name):
        """
        Returns all lines connected to bus of name bus_name.

        Parameters
        ----------
        bus_name : str
            Name of bus to get connected lines for.

        Returns
        --------
        :pandas:`pandas.DataFrame<DataFrame>`
            Dataframe with connected lines with the same format as
            :attr:`~.network.topology.Topology.lines_df`.

        """
        return self.lines_df.loc[self.lines_df.bus0 == bus_name].append(
            self.lines_df.loc[self.lines_df.bus1 == bus_name]
        )

    def get_connected_components_from_bus(self, bus_name):
        """
        Returns dict of connected elements to bus of provided bus_name.

        Parameters
        ----------
        bus_name: str
            representative of bus

        Returns
        -------
         dict of :pandas:`pandas.DataFrame<DataFrame>`
            dictionary of connected elements with keys 'Generator', 'Line',
            'Load', 'Transformer', 'Transformer_HVMV', 'StorageUnit', 'Switch'
        """
        components = {}
        components["Generator"] = self.generators_df.loc[
            self.generators_df.bus == bus_name
        ]
        components["Line"] = self.get_connected_lines_from_bus(bus_name)
        components["Load"] = self.loads_df.loc[self.loads_df.bus == bus_name]
        components["Transformer"] = self.transformers_df.loc[
            self.transformers_df.bus0 == bus_name
        ].append(
            self.transformers_df.loc[self.transformers_df.bus1 == bus_name]
        )
        components["Transformer_HVMV"] = self.transformers_hvmv_df.loc[
            self.transformers_hvmv_df.bus0 == bus_name
        ].append(
            self.transformers_hvmv_df.loc[
                self.transformers_hvmv_df.bus1 == bus_name
            ]
        )
        components["StorageUnit"] = self.storage_units_df.loc[
            self.storage_units_df.bus == bus_name
        ]
        components["Switch"] = self.switches_df.loc[
            self.switches_df.bus_open == bus_name
        ]
        return components

    def get_neighbours(self, bus_name):
        """
        Returns all neighbour buses of bus with bus_name.

        Parameters
        ----------
        bus_name : str
            name of bus

        Returns
        --------
        list(str)

        """
        lines = self.get_connected_lines_from_bus(bus_name)
        buses = list(lines.bus0)
        buses.extend(list(lines.bus1))
        neighbours = set(buses)
        neighbours.remove(bus_name)
        return neighbours

    def remove_bus(self, name):
        """
        Removes bus with given name from topology.

        Parameters
        ----------
        name : str
            Name of bus as specified in index of `buses_df`.

        Notes
        -------
        Only isolated buses can be deleted from topology. Use respective
        functions first to delete all connected lines, transformers,
        loads, generators and storage_units.
        """

        # check if bus is isolated
        if (
            name in self.lines_df.bus0.values
            or name in self.lines_df.bus1.values
            or name in self.storage_units_df.bus.values
            or name in self.generators_df.bus.values
            or name in self.loads_df.bus.values
            or name in self.transformers_hvmv_df.bus0.values
            or name in self.transformers_hvmv_df.bus1.values
            or name in self.transformers_df.bus0.values
            or name in self.transformers_df.bus1.values
        ):
            raise AssertionError(
                "Bus {} is not isolated. Remove all connected "
                "elements first to remove bus.".format(name)
            )
        else:
            self._buses_df.drop(name, inplace=True)

    def remove_generator(self, name):
        """
        Removes generator with given name from topology.

        Parameters
        ----------
        name : str
            Name of generator as specified in index of `generators_df`.

        """

        # get bus to check if other elements are connected to bus
        bus = self.generators_df.at[name, "bus"]
        # remove generator
        self._generators_df.drop(name, inplace=True)
        # ToDo drop timeseries
        # if no other elements are connected to same bus, remove line and bus
        if check_bus_for_removal(self, bus_name=bus):
            line_name = self.get_connected_lines_from_bus(bus).index[0]
            self.remove_line(line_name)
            logger.debug(
                "Line {} removed together with generator {}.".format(
                    line_name, name
                )
            )

    def remove_load(self, name):
        """
        Removes load with given name from topology.

        Parameters
        ----------
        name : str
            Name of load as specified in index of `loads_df`.

        """

        # get bus to check if other elements are connected to bus
        bus = self.loads_df.at[name, "bus"]
        # remove load
        self._loads_df.drop(name, inplace=True)
        # if no other elements are connected, remove line and bus as well
        if check_bus_for_removal(self, bus_name=bus):
            line_name = self.get_connected_lines_from_bus(bus).index[0]
            self.remove_line(line_name)
            logger.debug(
                "Line {} removed together with load {}.".format(
                    line_name, name
                )
            )

    def remove_storage(self, name):
        """
        Removes storage with given name from topology.

        Parameters
        ----------
        name : str
            Name of storage as specified in index of `storage_units_df`.

        """
        # get bus to check if other elements are connected to bus
        bus = self.storage_units_df.at[name, "bus"]
        # remove storage unit
        self._storage_units_df.drop(name, inplace=True)
        # if no other elements are connected, remove line and bus as well
        if check_bus_for_removal(self, bus_name=bus):
            line_name = self.get_connected_lines_from_bus(bus).index[0]
            self.remove_line(line_name)
            logger.debug(
                "Line {} removed together with storage unit {}.".format(
                    line_name, name
                )
            )

    def remove_charging_point(self, name):
        """
        Removes charging point with given name from topology.

        Parameters
        ----------
        name : str
            Name of charging point as specified in index of `storage_units_df`.

        """
        # get bus to check if other elements are connected to it
        bus = self.charging_points_df.at[name, "bus"]
        # remove charging point
        self._charging_points_df.drop(name, inplace=True)
        # if no other elements are connected, remove line and bus as well
        if check_bus_for_removal(self, bus_name=bus):
            line_name = self.get_connected_lines_from_bus(bus).index[0]
            self.remove_line(line_name)
            logger.debug(
                "Line {} removed together with charging point {}.".format(
                    line_name, name
                )
            )

    def remove_line(self, name):
        """
        Removes line with given name from topology.

        Parameters
        ----------
        name : str
            Name of line as specified in index of `lines_df`.

        """
        if not check_line_for_removal(self, line_name=name):
            raise AssertionError(
                "Removal of line {} would create isolated "
                "node.".format(name)
            )

        # backup buses of line and check if buses can be removed as well
        bus0 = self.lines_df.at[name, "bus0"]
        remove_bus0 = check_bus_for_removal(self, bus0)
        bus1 = self.lines_df.at[name, "bus1"]
        remove_bus1 = check_bus_for_removal(self, bus1)

        # drop line
        self._lines_df.drop(name, inplace=True)

        # drop buses if no other elements are connected
        if remove_bus0:
            self.remove_bus(bus0)
            logger.debug(
                "Bus {} removed together with line {}".format(bus0, name)
            )
        if remove_bus1:
            self.remove_bus(bus1)
            logger.debug(
                "Bus {} removed together with line {}".format(bus1, name)
            )

    def add_generator(
        self, generator_id, bus, p_nom, generator_type, **kwargs
    ):
        """
        Adds generator to topology.

        Generator name is generated automatically.

        Parameters
        ----------
        generator_id : str
            Unique identifier of generator.
        bus : str
            Identifier of bus to connect to.
        p_nom : float
            Nominal power in MW.
        generator_type : str
            Type of generator, e.g. 'solar' or 'gas'.

        Other Parameters
        ------------------
        weather_cell_id : int
            ID of weather cell, required for fluctuating generators import from
            oedb.
        subtype : str
            Further specification of type, e.g. 'solar_roof_mounted'.
        control : str
            Control type of generator. Defaults to 'PQ'.

        Returns
        -------
        str
            Identifier of generator.

        """
        # check if bus exists
        try:
            bus_df = self.buses_df.loc[bus]
        except KeyError:
            raise ValueError(
                "Specified bus {} is not valid as it is not defined in "
                "buses_df.".format(bus)
            )

        if not np.isnan(bus_df.lv_grid_id) and bus_df.lv_grid_id is not None:
            grid_name = "LVGrid_" + str(int(bus_df.lv_grid_id))
        else:
            grid_name = "MVGrid_" + str(int(bus_df.mv_grid_id))

        # generate generator name and check uniqueness
        generator_name = "Generator_{}_{}_{}".format(
            generator_type, grid_name, generator_id
        )
        while generator_name in self.generators_df.index:
            random.seed(a=generator_name)
            generator_name = "Generator_{}_{}_{}".format(
                generator_type, grid_name, random.randint(10 ** 8, 10 ** 9)
            )

        # unpack optional parameters
        weather_cell_id = kwargs.get("weather_cell_id", None)
        subtype = kwargs.get("subtype", None)
        control = kwargs.get("control", "PQ")

        # create new generator dataframe
        new_gen_df = pd.DataFrame(
            data={
                "bus": bus,
                "p_nom": p_nom,
                "control": control,
                "type": generator_type,
                "weather_cell_id": weather_cell_id,
                "subtype": subtype,
            },
            index=[generator_name],
        )
        self.generators_df = self._generators_df.append(new_gen_df)
        return generator_name

    def add_load(self, load_id, bus, peak_load, annual_consumption, sector):
        """
        Adds load to topology.

        Load name is generated automatically.

        Parameters
        ----------
        load_id : str
            Unique identifier of load.
        bus : str
            Identifier of bus to connect to.
        peak_load : float
            Peak load in MW.
        annual_consumption : float
            Annual consumption in MWh.
        sector : str
            Specifies type of load. If demandlib is used to generate time
            sector-specific time series, the sector needs to either be
            'agricultural', 'industrial', 'residential' or 'retail'.

        """
        # Todo: overthink load_id as input parameter, only allow auto created
        #  names?
        try:
            bus_df = self.buses_df.loc[bus]
        except KeyError:
            raise ValueError(
                "Specified bus {} is not valid as it is not defined in "
                "buses_df.".format(bus)
            )

        # generate load name and check uniqueness
        if bus_df.lv_grid_id is not None and not np.isnan(bus_df.lv_grid_id):
            grid_name = "LVGrid_" + str(int(bus_df.lv_grid_id))
        else:
            grid_name = "MVGrid_" + str(int(bus_df.mv_grid_id))
        load_name = "Load_{}_{}_{}".format(sector, grid_name, load_id)
        if load_name in self.loads_df.index:
            nr_loads = len(self._grids[grid_name].loads_df)
            load_name = "Load_{}_{}_{}".format(sector, grid_name, nr_loads + 1)
            while load_name in self.loads_df.index:
                load_name = "Load_{}_{}_{}".format(
                    sector, grid_name, random.randint(10 ** 8, 10 ** 9)
                )

        new_load_df = pd.DataFrame(
            data={
                "bus": bus,
                "peak_load": peak_load,
                "annual_consumption": annual_consumption,
                "sector": sector,
            },
            index=[load_name],
        )
        self.loads_df = self._loads_df.append(new_load_df)
        return load_name

    def add_storage_unit(self, bus, p_nom, control="PQ"):
        """
        Adds storage unit to topology.

        Storage unit name is generated automatically.

        Parameters
        ----------
        bus : str
            Identifier of bus to connect to.
        p_nom : float
            Nominal power in MW.
        control : str
            Control type, defaults to 'PQ'.

        """
        try:
            bus_df = self.buses_df.loc[bus]
        except KeyError:
            raise ValueError(
                "Specified bus {} is not valid as it is not defined in "
                "buses_df.".format(bus)
            )

        # generate storage name and check uniqueness
        if not np.isnan(bus_df.lv_grid_id) and bus_df.lv_grid_id is not None:
            grid_name = "LVGrid_" + str(int(bus_df.lv_grid_id))
        else:
            grid_name = "MVGrid_" + str(int(bus_df.mv_grid_id))
        storage_id = len(self._grids[grid_name].storage_units_df)
        storage_name = "StorageUnit_{}_{}".format(grid_name, storage_id)
        if storage_name in self.storage_units_df.index:
            storage_name = "StorageUnit_{}_{}".format(
                grid_name, storage_id + 1
            )
            while storage_name in self.storage_units_df.index:
                storage_name = "StorageUnit_{}_{}".format(
                    grid_name, random.randint(10 ** 8, 10 ** 9)
                )

        new_storage_df = pd.DataFrame(
            data={
                "bus": bus,
                "p_nom": p_nom,
                "control": control,
            },
            index=[storage_name],
        )
        self.storage_units_df = self._storage_units_df.append(new_storage_df)
        return storage_name

    def add_charging_point(self, bus, p_nom, use_case, **kwargs):
        """
        Adds charging point to topology.

        Charging point identifier is generated automatically.

        Parameters
        ----------
        bus : str
            Identifier of bus charging point is connected to.
        p_nom : float
            Nominal power in MW
        use_case : str
            Specifies if charging point is e.g. used for charging at
            home, at work, in public, or public fast charging.
            In case charging points are integrated using
            :attr:`~.EDisGo.integrate_component` allowed use case are 'home',
            'work', 'public', and 'fast'.

        Other Parameters
        -----------------
        kwargs :
            Kwargs may contain any further attributes you want to specify.

        """
        try:
            bus_df = self.buses_df.loc[bus]
        except KeyError:
            raise ValueError(
                "Specified bus {} is not valid as it is not defined in "
                "buses_df.".format(bus)
            )

        # generate charging point identifier and check uniqueness
        if not np.isnan(bus_df.lv_grid_id) and bus_df.lv_grid_id is not None:
            grid_name = "LVGrid_" + str(int(bus_df.lv_grid_id))
        else:
            grid_name = "MVGrid_" + str(int(bus_df.mv_grid_id))
        id = len(self._grids[grid_name].charging_points_df)
        name = "ChargingPoint_{}_{}".format(grid_name, id)
        if name in self.charging_points_df.index:
            name = "ChargingPoint_{}_{}".format(
                grid_name, id + 1
            )
            while name in self.charging_points_df.index:
                name = "ChargingPoint_{}_{}".format(
                    grid_name, random.randint(10 ** 8, 10 ** 9)
                )

        data = {
                "bus": bus,
                "p_nom": p_nom,
                "use_case": use_case
            }
        data.update(kwargs)
        new_df = pd.Series(
            data,
            name=name,
        ).to_frame().T
        self.charging_points_df = self._charging_points_df.append(new_df)
        return name

    def add_bus(self, bus_name, v_nom, **kwargs):
        """
        Adds new bus to topology.

        If provided bus name already exists, a unique name is created.

        Parameters
        ----------
        bus_name : str
            representative of bus
        v_nom : float
            nominal voltage at bus [kV]

        Other Parameters
        ----------------
        x : float
            position (e.g. longitude); the Spatial Reference System Identifier
            (SRID) is saved in the network dataframe
        y : float
            position (e.g. longitude); the Spatial Reference System Identifier
            (SRID) is saved in the network dataframe
        lv_grid_id : int
            identifier of LVGrid, None if bus is MV component
        in_building : bool
            indicator if bus is inside a building

        Returns
        -------
        str
            Name of bus.

        """
        # check uniqueness of provided bus name and otherwise change bus name
        while bus_name in self.buses_df.index:
            random.seed(a=bus_name)
            bus_name = "Bus_{}".format(
                random.randint(10 ** 8, 10 ** 9)
            )

        x = kwargs.get("x", None)
        y = kwargs.get("y", None)
        lv_grid_id = kwargs.get("lv_grid_id", None)
        in_building = kwargs.get("in_building", False)
        # check lv_grid_id
        if v_nom < 1 and lv_grid_id is None:
            raise ValueError(
                "You need to specify an lv_grid_id for low-voltage buses."
            )
        new_bus_df = pd.DataFrame(
            data={
                "v_nom": v_nom,
                "x": x,
                "y": y,
                "mv_grid_id": self.mv_grid.id,
                "lv_grid_id": lv_grid_id,
                "in_building": in_building,
            },
            index=[bus_name],
        )
        self._buses_df = self._buses_df.append(new_bus_df)
        return bus_name

    def add_line(self, bus0, bus1, length, **kwargs):
        """
        Adds new line to topology.

        Line name is generated automatically.
        If type_info is provided, x, r and s_nom are calculated.

        Parameters
        ----------
        bus0: str
            identifier of connected bus
        bus1: str
            identifier of connected bus
        length: float
            length of line in [km]
        x: float
            reactance of line [Ohm]
        r: float
            resistance of line [Ohm]
        s_nom: float
            nominal power of line [MVA]
        num_parallel: int
            number of parallel lines
        type_info : str
            Type of line as specified in `equipment_data`.
        kind: str
            either 'cable' or 'line'

        """

        def _get_line_data():
            """
            Gets line data for line type specified in `line_type` from
            equipment data.

            Returns
            --------
            pd.Series
                Line data from equipment_data

            """
            if self.buses_df.loc[bus0, "v_nom"] < 1:
                voltage_level = "lv"
            else:
                voltage_level = "mv"

            # try to get cable data
            try:
                line_data = self.equipment_data[
                    "{}_cables".format(voltage_level)
                ].loc[type_info, :]
            except KeyError:
                try:
                    line_data = self.equipment_data[
                        "{}_overhead_lines".format(voltage_level)
                    ].loc[type_info, :]
                except:
                    raise ValueError("Specified line type is not valid.")
            except:
                raise
            return line_data

        # check if buses exist
        if bus0 not in self.buses_df.index:
            raise ValueError(
                "Specified bus {} is not valid as it is not defined in "
                "buses_df.".format(bus0)
            )
        if bus1 not in self.buses_df.index:
            raise ValueError(
                "Specified bus {} is not valid as it is not defined in "
                "buses_df.".format(bus1)
            )

        # check if line between given buses already exists
        bus0_bus1 = self.lines_df[
            (self.lines_df.bus0 == bus0) & (self.lines_df.bus1 == bus1)
        ]
        bus1_bus0 = self.lines_df[
            (self.lines_df.bus1 == bus0) & (self.lines_df.bus0 == bus1)
        ]
        if not bus0_bus1.empty and bus1_bus0.empty:
            logging.debug("Line between bus0 {} and bus1 {} already exists.")
            return bus1_bus0.append(bus0_bus1).index[0]

        # unpack optional parameters
        x = kwargs.get("x", None)
        r = kwargs.get("r", None)
        s_nom = kwargs.get("s_nom", None)
        num_parallel = kwargs.get("num_parallel", 1)
        type_info = kwargs.get("type_info", None)
        kind = kwargs.get("kind", None)

        # if type of line is specified calculate x, r and s_nom
        if type_info is not None:
            if x is not None or r is not None or s_nom is not None:
                warnings.warn(
                    "When line 'type_info' is provided when creating a new "
                    "line, x, r and s_nom are calculated and provided "
                    "parameters are overwritten."
                )
            line_data = _get_line_data()
            if isinstance(line_data, pd.DataFrame) and len(line_data) > 1:
                line_data = (
                    line_data[
                        line_data.U_n == self.buses_df.loc[bus0, "v_nom"]
                    ]
                ).iloc[0, :]
            x = calculate_line_resistance(line_data.L_per_km, length)
            r = calculate_line_reactance(line_data.R_per_km, length)
            s_nom = calculate_apparent_power(line_data.U_n, line_data.I_max_th)

        # generate line name and check uniqueness
        line_name = "Line_{}_{}".format(bus0, bus1)
        while line_name in self.lines_df.index:
            line_name = "Line_{}_{}_{}".format(
                bus0, bus1, random.randint(10 ** 8, 10 ** 9)
            )

        # ToDo
        # # calculate r if not provided
        # if x is None and type_info:
        new_line_df = pd.DataFrame(
            data={
                "bus0": bus0,
                "bus1": bus1,
                "x": x,
                "r": r,
                "length": length,
                "type_info": type_info,
                "num_parallel": num_parallel,
                "kind": kind,
                "s_nom": s_nom,
            },
            index=[line_name],
        )
        self._lines_df = self._lines_df.append(new_line_df)
        return line_name

    def update_number_of_parallel_lines(self, lines_num_parallel):
        """
        Changes number of parallel lines and updates line attributes.

        When number of parallel lines changes, attributes x, r, and s_nom have
        to be adapted, which is done in this function.

        Parameters
        ------------
        lines_num_parallel : :pandas:`pandas.Series<series>`
            index contains names of lines to update and values of series
            contain corresponding new number of parallel lines.

        """
        # update x, r and s_nom
        self._lines_df.loc[lines_num_parallel.index, "x"] = (
                self._lines_df.loc[lines_num_parallel.index, "x"]
                * self._lines_df.loc[lines_num_parallel.index, "num_parallel"]
                / lines_num_parallel
        )
        self._lines_df.loc[lines_num_parallel.index, "r"] = (
                self._lines_df.loc[lines_num_parallel.index, "r"]
                * self._lines_df.loc[lines_num_parallel.index, "num_parallel"]
                / lines_num_parallel
        )
        self._lines_df.loc[lines_num_parallel.index, "s_nom"] = (
                self._lines_df.loc[lines_num_parallel.index, "s_nom"]
                / self._lines_df.loc[lines_num_parallel.index, "num_parallel"]
                * lines_num_parallel
        )

        # update number parallel lines
        self._lines_df.loc[
            lines_num_parallel.index, "num_parallel"
        ] = lines_num_parallel

    def change_line_type(self, lines, new_line_type):
        """
        Changes line type of specified lines to given new line type.

        Be aware that this function replaces the lines by one line of the
        given line type.
        Lines must all be in the same voltage level and the new line type
        must be a cable with technical parameters given in equipment
        parameters.

        Parameters
        ----------
        lines : list(str)
            List of line names of lines to be changed to new line type.
        new_line_type : str
            Specifies new line type of lines. Line type must be a cable with
            technical parameters given in "mv_cables" or "lv_cables" equipment
            data.

        """

        try:
            data_new_line = self.equipment_data[
                "lv_cables"
            ].loc[new_line_type]
        except KeyError:
            try:
                data_new_line = self.equipment_data[
                    "mv_cables"
                ].loc[new_line_type]
                # in case of MV cable adapt nominal voltage to MV voltage
                grid_voltage = self.buses_df.at[
                    self.lines_df.at[lines[0], "bus0"], "v_nom"]
                if grid_voltage != data_new_line.U_n:
                    logging.debug(
                        "The line type of lines {} is changed to a type with "
                        "a different nominal voltage (nominal voltage of new "
                        "line type is {} kV while nominal voltage of the "
                        "medium voltage grid is {} kV). The nominal voltage "
                        "of the new line type is therefore set to the grids "
                        "nominal voltage.".format(
                            lines, data_new_line.U_n, grid_voltage))
                    data_new_line.U_n = grid_voltage
            except KeyError:
                raise KeyError(
                    "Given new line type is not in equipment data. Please "
                    "make sure to use line type with technical data provided "
                    "in equipment_data 'mv_cables' or 'lv_cables'.")

        self._lines_df.loc[lines, "type_info"] = data_new_line.name
        self._lines_df.loc[lines, "num_parallel"] = 1
        self._lines_df.loc[lines, "kind"] = "cable"

        self._lines_df.loc[lines, "r"] = (
            data_new_line.R_per_km * self.lines_df.loc[lines, "length"]
        )
        self._lines_df.loc[lines, "x"] = (
            data_new_line.L_per_km * 2 * np.pi * 50 / 1e3
            * self.lines_df.loc[lines, "length"]
        )
        self._lines_df.loc[lines, "s_nom"] = (
            np.sqrt(3) * data_new_line.U_n * data_new_line.I_max_th
        )

    def connect_to_mv(self, edisgo_object, comp_data, comp_type="Generator"):
        """
        Add and connect new generator or charging point to MV grid topology.

        This function creates a new bus the new component is connected to. The
        new bus is then connected to the grid depending on the specified
        voltage level (given in `comp_data` parameter).
        Components of voltage level 4 are connected to the HV/MV station.
        Components of voltage level 5 are connected to the nearest
        MV bus or line. In case the component is connected to a line, the line
        is split at the point closest to the new component (using perpendicular
        projection) and a new branch tee is added to connect the new
        component to.

        Parameters
        ----------
        edisgo_object : :class:`~.EDisGo`
        comp_data : dict
            Dictionary with all information on component.
            The dictionary must contain all required arguments
            of method :attr:`~.network.topology.Topology.add_generator`
            respectively
            :attr:`~.network.topology.Topology.add_charging_point`, except the
            `bus` that is assigned in this function, and may contain all other
            parameters of those methods. Additionally, the dictionary must
            contain the voltage level to connect in in key 'voltage_level' and
            the geolocation in key 'geom'. The
            voltage level must be provided as integer, with possible options
            being 4 (component is connected directly to the HV/MV station)
            or 5 (component is connected somewhere in the MV grid). The
            geolocation must be provided as
            :shapely:`Shapely Point object<points>`.
        comp_type : str
            Type of added component. Can be 'Generator' or 'ChargingPoint'.
            Default: 'Generator'.

        Returns
        -------
        str
            The identifier of the newly connected component.

        """
        # ToDo connect charging points via transformer?

        # create new bus for new component
        if not type(comp_data["geom"]) is Point:
            geom = wkt_loads(comp_data["geom"])
        else:
            geom = comp_data["geom"]

        if comp_type == "Generator":
            if comp_data["generator_id"] is not None:
                bus = "Bus_Generator_{}".format(comp_data["generator_id"])
            else:
                bus = "Bus_Generator_{}".format(
                    len(self.generators_df))
        else:
            bus = "Bus_ChargingPoint_{}".format(
                len(self.charging_points_df))

        self.add_bus(
            bus_name=bus,
            v_nom=self.mv_grid.nominal_voltage,
            x=geom.x,
            y=geom.y,
        )

        # add component to newly created bus
        if comp_type == "Generator":
            comp_name = self.add_generator(
                bus=bus,
                **comp_data
            )
        else:
            comp_name = self.add_charging_point(
                bus=bus,
                **comp_data
            )

        # ===== voltage level 4: component is connected to MV station =====
        if comp_data["voltage_level"] == 4:

            # add line
            line_length = geo.calc_geo_dist_vincenty(
                grid_topology=self,
                bus_source=bus,
                bus_target=self.mv_grid.station.index[0],
                branch_detour_factor=edisgo_object.config["grid_connection"][
                    "branch_detour_factor"
                ]
            )
            # avoid very short lines by limiting line length to at least 1m
            if line_length < 0.001:
                line_length = 0.001

            line_type, num_parallel = select_cable(
                edisgo_object, "mv", comp_data["p_nom"])

            line_name = self.add_line(
                bus0=self.mv_grid.station.index[0],
                bus1=bus,
                length=line_length,
                kind="cable",
                type_info=line_type.name,
                num_parallel=num_parallel
            )

            # add line to equipment changes to track costs
            edisgo_object.results._add_line_to_equipment_changes(
                line=self.lines_df.loc[line_name],
            )

        # == voltage level 5: component is connected to MV grid
        # (next-neighbor) ==
        elif comp_data["voltage_level"] == 5:

            # get branches within the predefined `connection_buffer_radius`
            lines = geo.calc_geo_lines_in_buffer(
                grid_topology=self,
                bus=self.buses_df.loc[bus, :],
                grid=self.mv_grid,
                buffer_radius=int(
                    edisgo_object.config["grid_connection"][
                        "conn_buffer_radius"]),
                buffer_radius_inc=int(
                    edisgo_object.config["grid_connection"][
                        "conn_buffer_radius_inc"])
            )

            # calc distance between component and grid's lines -> find nearest
            # line
            conn_objects_min_stack = geo.find_nearest_conn_objects(
                grid_topology=self,
                bus=self.buses_df.loc[bus, :],
                lines=lines,
                conn_diff_tolerance=edisgo_object.config[
                    "grid_connection"]["conn_diff_tolerance"]
            )

            # connect
            # go through the stack (from nearest to farthest connection target
            # object)
            comp_connected = False
            for dist_min_obj in conn_objects_min_stack:
                # do not allow connection to virtual busses
                if "virtual" not in dist_min_obj["repr"]:
<<<<<<< HEAD
                    # if dist_min_obj["shp"].geom_type == "Point":
                    # # FIXME: Workaround Kilian PF problems with integration of CPs
                    if comp_type == "Generator":
                        if "gen" not in dist_min_obj["repr"].lower():
                            target_obj_result = self._connect_mv_bus_to_target_object(
                                edisgo_object=edisgo_object,
                                bus=self.buses_df.loc[bus, :],
                                target_obj=dist_min_obj,
                            )

                            if target_obj_result is not None:
                                print(target_obj_result)
                                comp_connected = True
                                break
                    else:
                        if "charging" not in dist_min_obj["repr"].lower():
                            target_obj_result = self._connect_mv_bus_to_target_object(
                                edisgo_object=edisgo_object,
                                bus=self.buses_df.loc[bus, :],
                                target_obj=dist_min_obj,
                            )
=======
                    line_type, num_parallel = select_cable(
                        edisgo_object, "mv", comp_data["p_nom"])
                    target_obj_result = self._connect_mv_bus_to_target_object(
                        edisgo_object=edisgo_object,
                        bus=self.buses_df.loc[bus, :],
                        target_obj=dist_min_obj,
                        line_type=line_type.name,
                        number_parallel_lines=num_parallel
                    )
>>>>>>> 27cb8426

                            if target_obj_result is not None:
                                print(target_obj_result)
                                comp_connected = True
                                break

            if not comp_connected:
                logger.error(
                    "Component {} could not be connected. Try to "
                    "increase the parameter `conn_buffer_radius` in "
                    "config file `config_grid.cfg` to gain more possible "
                    "connection points.".format(comp_name)
                )
        return comp_name

    def connect_to_lv(self, edisgo_object, comp_data, comp_type="Generator",
                      allowed_number_of_comp_per_bus=2):
        """
        Add and connect new generator or charging point to LV grid topology.

        This function connects the new component depending on the voltage
        level, and information on the MV/LV substation ID and geometry, all
        provided in the `comp_data` parameter.
        It connects

            * Components with specified voltage level 6
                * to MV/LV substation (a new bus is created for
                  the new component, unless no geometry data is available in
                  which case the new component is connected directly to the
                  substation)

            * Generators with specified voltage level 7
                    * with a nominal capacity of <=30 kW to LV loads of type
                      residential, if available
                    * with a nominal capacity of >30 kW to LV loads of type
                      retail, industrial or agricultural, if available
                    * to random bus in the LV grid as fallback if no
                      appropriate load is available

            * Charging Points with specified voltage level 7
                * with use case home to LV loads of type
                  residential, if available
                * with use case work to LV loads of type
                  retail, industrial or agricultural, if available, otherwise
                * with use case public or fast to some bus in the grid that
                  is not a house connection
                * to random bus in the LV grid that
                  is not a house connection if no appropriate load is available
                 (fallback)
            * the number of generators or charging point connected at
              one load is restricted by the parameter
              `allowed_number_of_comp_per_bus`. If every possible load
              already has more than the allowed number then the new component
              is directly connected to the MV/LV substation.

        In case no MV/LV substation ID is provided a random LV grid is chosen.
        In case the provided MV/LV substation ID does not exist (i.e. in case
        of components in an aggregated load area), the new component is
        directly connected to the HV/MV station. (Will be changed once
        generators in aggregated areas are treated differently in
        ding0.)

        Parameters
        ----------
        edisgo_object : :class:`~.EDisGo`
        comp_data : dict
            Dictionary with all information on component.
            The dictionary must contain all required arguments
            of method :attr:`~.network.topology.Topology.add_generator`
            respectively
            :attr:`~.network.topology.Topology.add_charging_point`, except the
            `bus` that is assigned in this function, and may contain all other
            parameters of those methods.
            Additionally, the dictionary must contain the voltage level to
            connect in in key 'voltage_level' and may contain the geolocation
            in key 'geom' and the LV grid ID to connect the component in in key
            'mvlv_subst_id'. The voltage level must be provided as integer,
            with possible options being 6 (component is connected directly to
            the MV/LV substation) or 7 (component is connected somewhere in the
            LV grid). The geolocation must be provided as
            :shapely:`Shapely Point object<points>` and the LV grid ID as
            interger.
        comp_type : str
            Type of added component. Can be 'Generator' or 'ChargingPoint'.
            Default: 'Generator'.
        allowed_number_of_comp_per_bus : int
            Specifies, how many generators respectively charging points are
            at most allowed to be placed at the same bus. Default: 2.

        Returns
        -------
        str
            The identifier of the newly connected component.

        Notes
        -----
        For the allocation, loads are selected randomly (sector-wise) using a
        predefined seed to ensure reproducibility.

        """

        global add_func

        def _connect_to_station():
            """
            Connects new component to substation via an own bus.
            """

            # add bus for new component
            if comp_type == "Generator":
                if comp_data["generator_id"] is not None:
                    b = "Bus_Generator_{}".format(comp_data["generator_id"])
                else:
                    b = "Bus_Generator_{}".format(
                        len(self.generators_df))
            else:
                b = "Bus_ChargingPoint_{}".format(
                    len(self.charging_points_df))

            if not type(comp_data["geom"]) is Point:
                geom = wkt_loads(comp_data["geom"])
            else:
                geom = comp_data["geom"]

            self.add_bus(
                bus_name=b,
                v_nom=lv_grid.nominal_voltage,
                x=geom.x,
                y=geom.y,
                lv_grid_id=lv_grid.id,
            )

            # add line to connect new component
            station_bus = lv_grid.station.index[0]
            line_length = geo.calc_geo_dist_vincenty(
                grid_topology=self,
                bus_source=b,
                bus_target=station_bus,
                branch_detour_factor=edisgo_object.config["grid_connection"][
                    "branch_detour_factor"
                ]
            )
            # avoid very short lines by limiting line length to at least 1m
            if line_length < 0.001:
                line_length = 0.001
            # get suitable line type
            line_type, num_parallel = select_cable(
                edisgo_object, "lv", comp_data["p_nom"])
            line_name = self.add_line(
                bus0=station_bus,
                bus1=b,
                length=line_length,
                kind="cable",
                type_info=line_type.name,
                num_parallel=num_parallel
            )

            # add line to equipment changes to track costs
            edisgo_object.results._add_line_to_equipment_changes(
                line=self.lines_df.loc[line_name],
            )

            # add new component
            return add_func(
                bus=b, **comp_data
            )

        # get list of LV grid IDs
        lv_grid_ids = [_.id for _ in self.mv_grid.lv_grids]

        if comp_type == "Generator":
            add_func = self.add_generator
        elif comp_type == "ChargingPoint":
            add_func = self.add_charging_point
        else:
            logger.error(
                "Component type {} is not a valid option.".format(comp_type)
            )

        if comp_data["mvlv_subst_id"]:

            # if substation ID (= LV grid ID) is given and it matches an
            # existing LV grid ID (i.e. it is no aggregated LV grid), set grid
            # to connect component to to specified grid (in case the component
            # has no geometry it is connected to the grid's station)
            if comp_data["mvlv_subst_id"] in lv_grid_ids:

                # get LV grid
                lv_grid = self._grids[
                    "LVGrid_{}".format(int(comp_data["mvlv_subst_id"]))
                ]

            # if substation ID (= LV grid ID) is given but it does not match an
            # existing LV grid ID (i.e. it is an aggregated LV grid), connect
            # component to HV-MV substation
            # ToDo: Change once LV components in aggregated areas are handled
            #  differently in ding0
            else:
                comp_name = add_func(
                    bus=self.mv_grid.station.index[0],
                    **comp_data
                )
                return comp_name

        # if no MV/LV substation ID is given, choose random LV grid
        else:
            if comp_type == "Generator":
                random.seed(a=comp_data["generator_id"])
            else:
                # ToDo: Seed shouldn't depend on number of charging points, but
                #  there is currently no better solution
                random.seed(a=len(self.charging_points_df))
            lv_grid_id = random.choice(lv_grid_ids)
            lv_grid = LVGrid(id=lv_grid_id, edisgo_obj=edisgo_object)
            logger.warning(
                "Component has no mvlv_subst_id. It is therefore allocated "
                "to a random LV Grid ({}).".format(
                    lv_grid_id
                )
            )

        # v_level 6 -> connect to grid's LV station
        if comp_data["voltage_level"] == 6:
            # if no geom is given, connect directly to LV grid's station, as
            # connecting via separate bus will otherwise throw an error (see
            # _connect_to_station function)
            if ("geom" not in comp_data.keys()) or \
                    ("geom" in comp_data.keys() and not comp_data["geom"]):
                comp_name = add_func(
                    bus=lv_grid.station.index[0], **comp_data
                )
                logger.debug(
                    "Component {} has no geom entry and will be connected "
                    "to grid's LV station.".format(comp_name)
                )
            else:
                comp_name = _connect_to_station()
            return comp_name

        # v_level 7 -> connect in LV grid
        elif comp_data["voltage_level"] == 7:

            # get valid buses to connect new component to
            lv_loads = lv_grid.loads_df
            if comp_type == "Generator":
                if comp_data["p_nom"] <= 0.030:
                    tmp = lv_loads[lv_loads.sector == "residential"]
                    target_buses = tmp.bus.values
                else:
                    tmp = lv_loads[
                        lv_loads.sector.isin(
                            ["industrial", "agricultural", "retail"]
                        )
                    ]
                    target_buses = tmp.bus.values
            else:
                if comp_data["use_case"] is "home":
                    tmp = lv_loads[lv_loads.sector == "residential"]
                    target_buses = tmp.bus.values
                elif comp_data["use_case"] is "work":
                    tmp = lv_loads[
                        lv_loads.sector.isin(
                            ["industrial", "agricultural", "retail"]
                        )
                    ]
                    target_buses = tmp.bus.values
                else:
                    target_buses = lv_grid.buses_df[
                        ~lv_grid.buses_df.in_building].index

            # generate random list (unique elements) of possible target buses
            # to connect components to
            if comp_type == "Generator":
                random.seed(a=comp_data["generator_id"])
            else:
                random.seed(
                    a="{}_{}".format(comp_data["use_case"],
                                     comp_data["p_nom"]))

            if len(target_buses) > 0:
                lv_buses_rnd = random.sample(
                    sorted(list(target_buses)),
                    len(target_buses))
            else:
                logger.debug(
                    "No valid bus to connect new LV component to. The "
                    "component is therefore connected to random LV bus."
                )
                bus = random.choice(
                    lv_grid.buses_df[~lv_grid.buses_df.in_building].index
                )
                comp_name = add_func(
                    bus=bus, **comp_data
                )
                return comp_name

            # search through list of target buses for bus with less
            # than or equal the allowed number of components of the same type
            # already connected to it
            lv_conn_target = None

            # ToDo: Once export in ding0 connects generators directly to bus
            #  with load, the following distinction does not need to be made
            #  anymore.
            if comp_type == "Generator" or (
                    comp_type == "ChargingPoint" and
                    comp_data["use_case"] in ["home", "work"]):

                while len(lv_buses_rnd) > 0 and lv_conn_target is None:

                    lv_bus = lv_buses_rnd.pop()

                    # determine number of generators / charging points at
                    # LV bus
                    if not lv_grid.buses_df.at[lv_bus, "in_building"]:
                        neighbours = list(
                            self.get_neighbours(lv_bus)
                        )
                        branch_tee_in_building = neighbours[0]
                        if len(neighbours) > 1 or np.logical_not(
                                self.buses_df.at[
                                    branch_tee_in_building, "in_building"
                                ]
                        ):
                            raise ValueError(
                                "Expected neighbour to be branch tee in "
                                "building."
                            )
                    else:
                        branch_tee_in_building = lv_bus
                    # ToDo: Do generators at loads exported from ding0 have own
                    #  bus? If so, the following needs to be changed.
                    if comp_type == "Generator":
                        comps_at_load = self.generators_df[
                            self.generators_df.bus.isin(
                                [lv_bus, branch_tee_in_building]
                            )
                        ]
                    else:
                        comps_at_load = \
                        self.charging_points_df[
                            self.charging_points_df.bus.isin(
                                [lv_bus, branch_tee_in_building]
                            )
                        ]
                    if len(comps_at_load) < allowed_number_of_comp_per_bus:
                        lv_conn_target = branch_tee_in_building

            else:

                while len(lv_buses_rnd) > 0 and lv_conn_target is None:

                    lv_bus = lv_buses_rnd.pop()

                    # determine number of charging points at LV bus
                    comps_at_load = self.charging_points_df[
                        self.charging_points_df.bus == lv_bus]
                    # ToDo: Increase number of generators/charging points
                    #  allowed at one load in case all loads already have one
                    #  generator/charging point
                    if len(comps_at_load) <= allowed_number_of_comp_per_bus:
                        lv_conn_target = lv_bus

            if lv_conn_target is None:
                logger.debug(
                    "No valid connection target found for new component. "
                    "Connected to LV station."
                )
                comp_name = _connect_to_station()
            else:
                comp_name = add_func(
                    bus=lv_conn_target, **comp_data
                )
            return comp_name

    def _connect_mv_bus_to_target_object(self, edisgo_object, bus, target_obj,
                                         line_type, number_parallel_lines):
        """
        Connects given MV bus to given target object (MV line or bus).

        If the target object is a bus, a new line between the two buses is
        created.
        If the target object is a line, the node is connected to a newly
        created bus (using perpendicular projection) on this line.
        New lines are created using the line type specified through parameter
        `line_type` and using the number of parallel lines specified through
        parameter `number_parallel_lines`.

        Parameters
        ----------
        edisgo_object : :class:`~.EDisGo`
        bus : :pandas:`pandas.Series<Series>`
            Data of bus to connect.
            Series has same rows as columns of
            :attr:`~.network.topology.Topology.buses_df`.
        target_obj : dict
            Dictionary containing the following necessary target object
            information:

                * repr : str
                    Name of line or bus to connect to.
                * shp : :shapely:`Shapely Point object<points>` or \
                :shapely:`Shapely Line object<lines>`
                    Geometry of line or bus to connect to.

        line_type : str
            Line type to use to connect new component with.
        number_parallel_lines : int
            Number of parallel lines to connect new component with.

        Returns
        -------
        str
            Name of the bus the given bus was connected to.

        """

        srid = self.grid_district["srid"]
        bus_shp = transform(geo.proj2equidistant(srid), Point(bus.x, bus.y))

        # MV line is nearest connection point => split old line into 2 segments
        # (delete old line and create 2 new ones)
        if isinstance(target_obj["shp"], LineString):

            line_data = self.lines_df.loc[
                            target_obj["repr"], :
                        ]

            # if line that is split is connected to switch, the line name needs
            # to be adapted in the switch information
            if line_data.name in self.switches_df.branch.values:
                # get switch
                switch_data = self.switches_df[
                    self.switches_df.branch ==
                    line_data.name].iloc[0]
                # get bus to which the new line will be connected
                switch_bus = (switch_data.bus_open
                              if switch_data.bus_open
                                 in line_data.loc[["bus0", "bus1"]].values
                              else switch_data.bus_closed
                              )
            else:
                switch_bus = None

            # find nearest point on MV line
            conn_point_shp = target_obj["shp"].interpolate(
                target_obj["shp"].project(bus_shp)
            )
            conn_point_shp = transform(
                geo.proj2equidistant_reverse(srid), conn_point_shp
            )

            # create new branch tee bus
            branch_tee_repr = "BranchTee_{}".format(target_obj["repr"])
            self.add_bus(
                bus_name=branch_tee_repr,
                v_nom=self.mv_grid.nominal_voltage,
                x=conn_point_shp.x,
                y=conn_point_shp.y,
            )

            # add new line between newly created branch tee and line's bus0
            line_length = geo.calc_geo_dist_vincenty(
                grid_topology=self,
                bus_source=line_data.bus0,
                bus_target=branch_tee_repr,
                branch_detour_factor=edisgo_object.config["grid_connection"][
                    "branch_detour_factor"
                ]
            )
            # avoid very short lines by limiting line length to at least 1m
            if line_length < 0.001:
                line_length = 0.001
            line_name_bus0 = self.add_line(
                bus0=branch_tee_repr,
                bus1=line_data.bus0,
                length=line_length,
                kind=line_data.kind,
                type_info=line_data.type_info,
            )
            # if line connected to switch was split, write new line name to
            # switch data
            if switch_bus and switch_bus == line_data.bus0:
                self.switches_df.loc[
                    switch_data.name, "branch"] = line_name_bus0
            # add line to equipment changes
            edisgo_object.results._add_line_to_equipment_changes(
                line=self.lines_df.loc[line_name_bus0, :],
            )

            # add new line between newly created branch tee and line's bus0
            line_length = geo.calc_geo_dist_vincenty(
                grid_topology=self,
                bus_source=line_data.bus1,
                bus_target=branch_tee_repr,
                branch_detour_factor=edisgo_object.config["grid_connection"][
                    "branch_detour_factor"
                ]
            )
            # avoid very short lines by limiting line length to at least 1m
            if line_length < 0.001:
                line_length = 0.001
            line_name_bus1 = self.add_line(
                bus0=branch_tee_repr,
                bus1=line_data.bus1,
                length=line_length,
                kind=line_data.kind,
                type_info=line_data.type_info,
            )
            # if line connected to switch was split, write new line name to
            # switch data
            if switch_bus and switch_bus == line_data.bus1:
                self.switches_df.loc[
                    switch_data.name, "branch"] = line_name_bus1
            # add line to equipment changes
            edisgo_object.results._add_line_to_equipment_changes(
                line=self.lines_df.loc[line_name_bus1, :],
            )

            # add new line for new bus
            line_length = geo.calc_geo_dist_vincenty(
                grid_topology=self,
                bus_source=bus.name,
                bus_target=branch_tee_repr,
                branch_detour_factor=edisgo_object.config["grid_connection"][
                    "branch_detour_factor"
                ]
            )
            # avoid very short lines by limiting line length to at least 1m
            if line_length < 0.001:
                line_length = 0.001
            new_line_name = self.add_line(
                bus0=branch_tee_repr,
                bus1=bus.name,
                length=line_length,
                kind="cable",
                type_info=line_type,
                num_parallel=number_parallel_lines
            )
            # add line to equipment changes
            edisgo_object.results._add_line_to_equipment_changes(
                line=self.lines_df.loc[new_line_name, :],
            )

            # remove old line from topology and equipment changes
            self.remove_line(line_data.name)
            edisgo_object.results._del_line_from_equipment_changes(
                line_repr=line_data.name
            )

            return branch_tee_repr

        # node ist nearest connection point
        else:

            # add new branch for satellite (station to station)
            line_length = geo.calc_geo_dist_vincenty(
                grid_topology=self,
                bus_source=bus.name,
                bus_target=target_obj["repr"],
                branch_detour_factor=edisgo_object.config["grid_connection"][
                    "branch_detour_factor"
                ]
            )
            # avoid very short lines by limiting line length to at least 1m
            if line_length < 0.001:
                line_length = 0.001

            new_line_name = self.add_line(
                bus0=target_obj["repr"],
                bus1=bus.name,
                length=line_length,
                kind="cable",
                type_info=line_type,
                num_parallel=number_parallel_lines
            )

            # add line to equipment changes
            edisgo_object.results._add_line_to_equipment_changes(
                line=self.lines_df.loc[new_line_name, :],
            )

            return target_obj["repr"]

    def to_graph(self):
        """
        Returns graph representation of the grid.

        Returns
        -------
        :networkx:`networkx.Graph<network.Graph>`
            Graph representation of the grid as networkx Ordered Graph,
            where lines are represented by edges in the graph, and buses and
            transformers are represented by nodes.

        """
        graph = networkx_helper.translate_df_to_graph(
            self.buses_df,
            self.lines_df,
            self.transformers_df,
        )
        return graph

    def to_csv(self, topology_dir):
        """
        Exports topology to csv files with names buses, generators, lines,
        loads, switches, transformers, transformers_hvmv, network. Files are
        designed in a way that they can be directly imported to pypsa. A sub-
        folder named "topology" is added to the provided directory.

        Parameters
        ----------
        topology_dir: str
            path to save topology to

        """
        os.makedirs(topology_dir, exist_ok=True)
        self._buses_df.to_csv(os.path.join(topology_dir, "buses.csv"))
        self._generators_df.append(self.slack_df).to_csv(
            os.path.join(topology_dir, "generators.csv")
        )
        self._lines_df.to_csv(os.path.join(topology_dir, "lines.csv"))
        self._loads_df.to_csv(os.path.join(topology_dir, "loads.csv"))
        self._charging_points_df.to_csv(
            os.path.join(topology_dir, "charging_points.csv"))
        self._storage_units_df.to_csv(
            os.path.join(topology_dir, "storage_units.csv")
        )
        self._switches_df.to_csv(os.path.join(topology_dir, "switches.csv"))
        self._transformers_df.rename(
            {"x_pu": "x", "r_pu": "r"}, axis=1
        ).to_csv(os.path.join(topology_dir, "transformers.csv"))
        self._transformers_hvmv_df.rename(
            {"x_pu": "x", "r_pu": "r"}, axis=1
        ).to_csv(os.path.join(topology_dir, "transformers_hvmv.csv"))
        network = {"name": self.mv_grid.id}
        network.update(self._grid_district)
        pd.DataFrame([network]).set_index("name").rename(
            {
                "geom": "mv_grid_district_geom",
                "population": "mv_grid_district_population",
            },
            axis=1,
        ).to_csv(os.path.join(topology_dir, "network.csv"))
        logger.debug("Topology exported.")

    def from_csv(self, topology_dir, edisgo_obj):
        """
        # Todo: when done with project, reset_index in save function and remove renaming here
        # Todo: should this
        Exports topology to csv files with names buses, generators, lines,
        loads, switches, transformers, transformers_hvmv, network. Files are
        designed in a way that they can be directly imported to pypsa. A sub-
        folder named "topology" is added to the provided directory.

        Parameters
        ----------
        topology_dir: str
            path to save topology to

        """
        # import buses and lines
        self.buses_df = pd.read_csv(os.path.join(topology_dir, "buses.csv")).\
            rename(columns={'Unnamed: 0': 'name'}).set_index('name')
        self.lines_df = pd.read_csv(os.path.join(topology_dir, "lines.csv")).\
            rename(columns={'Unnamed: 0': 'name'}).set_index('name')
        # import mvlv transformers
        if os.path.exists(os.path.join(topology_dir, "transformers.csv")):
            self.transformers_df = \
                pd.read_csv(os.path.join(topology_dir, "transformers.csv")). \
                    rename(columns={'Unnamed: 0': 'name', "x": "x_pu",
                                    "r": "r_pu"}).set_index('name')
        # import hvmv transformers
        if os.path.exists(os.path.join(topology_dir, "transformers_hvmv.csv")):
            self.transformers_hvmv_df = \
                pd.read_csv(
                    os.path.join(topology_dir, "transformers_hvmv.csv")). \
                    rename(columns={'Unnamed: 0': 'name', "x": "x_pu",
                                    "r": "r_pu"}).set_index('name')
        # import generators
        if os.path.exists(os.path.join(topology_dir, "generators.csv")):
            all_generators_df =\
                pd.read_csv(os.path.join(topology_dir, "generators.csv")).\
                rename(columns={'Unnamed: 0': 'name'}).set_index('name')
            if hasattr(self, '_transformers_hvmv_df'):
                # remove slack
                self.generators_df = all_generators_df.drop(
                    all_generators_df.loc[all_generators_df.control == 'Slack'].
                        index)
            else:
                self.generators_df = all_generators_df
            # self._slack_df = all_generators_df.loc[
            #     all_generators_df.index.str.contains('slack')]
            # if len(self.slack_df) != 1:
            #     logging.warning('Slack could not be imported. '
            #                     'Please set one manually.')
            self.generators_df = all_generators_df.drop(self.slack_df.index)
        # import loads
        if os.path.exists(os.path.join(topology_dir, "loads.csv")):
            self.loads_df = \
                pd.read_csv(os.path.join(topology_dir, "loads.csv")).\
                rename(columns={'Unnamed: 0': 'name'}).set_index('name')
        # import charging points
        if os.path.exists(os.path.join(topology_dir, "charging_points.csv")):
            self.charging_points_df = \
                pd.read_csv(os.path.join(topology_dir, "charging_points.csv")). \
                rename(columns={'Unnamed: 0': 'name'}).set_index('name')
        # import storage units
        if os.path.exists(os.path.join(topology_dir, "storage_units.csv")):
            self.storage_units_df = \
                pd.read_csv(os.path.join(topology_dir, "storage_units.csv")). \
                rename(columns={'Unnamed: 0': 'name'}).set_index('name')
        # import switches
        if os.path.exists(os.path.join(topology_dir, "switches.csv")):
            self.switches_df = \
                pd.read_csv(os.path.join(topology_dir, "switches.csv")). \
                rename(columns={'Unnamed: 0': 'name'}).set_index('name')

        # import network data
        network = pd.read_csv(os.path.join(topology_dir, "network.csv")).\
            rename(columns={
                "mv_grid_district_geom": "geom",
                "mv_grid_district_population": "population",
            })
        self.grid_district = {
            "population": network.population[0],
            "geom": wkt_loads(network.geom[0]),
            "srid": network.srid[0],
        }

        self.mv_grid = MVGrid(edisgo_obj=edisgo_obj, id=network['name'].values[0])
        # set up medium voltage grid
        self._grids = {}
        self._grids[
            str(self.mv_grid)
        ] = self.mv_grid

        # set up low voltage grids
        lv_grid_ids = set(self.buses_df.lv_grid_id.dropna())
        for lv_grid_id in lv_grid_ids:
            lv_grid = LVGrid(id=lv_grid_id, edisgo_obj=edisgo_obj)
            self.mv_grid._lv_grids.append(lv_grid)
            self._grids[str(lv_grid)] = lv_grid

        # Check data integrity
        _validate_ding0_grid_import(edisgo_obj.topology)
        # set grid district

        #self.grid_district = network.loc[0].drop('name').to_dict()
        logger.debug("Topology imported.")

    def __repr__(self):
        return "Network topology " + str(self.id)<|MERGE_RESOLUTION|>--- conflicted
+++ resolved
@@ -1600,16 +1600,20 @@
             for dist_min_obj in conn_objects_min_stack:
                 # do not allow connection to virtual busses
                 if "virtual" not in dist_min_obj["repr"]:
-<<<<<<< HEAD
+
                     # if dist_min_obj["shp"].geom_type == "Point":
                     # # FIXME: Workaround Kilian PF problems with integration of CPs
                     if comp_type == "Generator":
                         if "gen" not in dist_min_obj["repr"].lower():
-                            target_obj_result = self._connect_mv_bus_to_target_object(
-                                edisgo_object=edisgo_object,
-                                bus=self.buses_df.loc[bus, :],
-                                target_obj=dist_min_obj,
-                            )
+		            line_type, num_parallel = select_cable(
+		                edisgo_object, "mv", comp_data["p_nom"])
+		            target_obj_result = self._connect_mv_bus_to_target_object(
+		                edisgo_object=edisgo_object,
+		                bus=self.buses_df.loc[bus, :],
+		                target_obj=dist_min_obj,
+		                line_type=line_type.name,
+		                number_parallel_lines=num_parallel
+		            )
 
                             if target_obj_result is not None:
                                 print(target_obj_result)
@@ -1617,27 +1621,19 @@
                                 break
                     else:
                         if "charging" not in dist_min_obj["repr"].lower():
-                            target_obj_result = self._connect_mv_bus_to_target_object(
-                                edisgo_object=edisgo_object,
-                                bus=self.buses_df.loc[bus, :],
-                                target_obj=dist_min_obj,
-                            )
-=======
-                    line_type, num_parallel = select_cable(
-                        edisgo_object, "mv", comp_data["p_nom"])
-                    target_obj_result = self._connect_mv_bus_to_target_object(
-                        edisgo_object=edisgo_object,
-                        bus=self.buses_df.loc[bus, :],
-                        target_obj=dist_min_obj,
-                        line_type=line_type.name,
-                        number_parallel_lines=num_parallel
-                    )
->>>>>>> 27cb8426
-
-                            if target_obj_result is not None:
-                                print(target_obj_result)
-                                comp_connected = True
-                                break
+		            line_type, num_parallel = select_cable(
+		                edisgo_object, "mv", comp_data["p_nom"])
+		            target_obj_result = self._connect_mv_bus_to_target_object(
+		                edisgo_object=edisgo_object,
+		                bus=self.buses_df.loc[bus, :],
+		                target_obj=dist_min_obj,
+		                line_type=line_type.name,
+		                number_parallel_lines=num_parallel
+		            )
+
+                    if target_obj_result is not None:
+                        comp_connected = True
+                        break
 
             if not comp_connected:
                 logger.error(
