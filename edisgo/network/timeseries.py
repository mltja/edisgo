--- conflicted
+++ resolved
@@ -465,77 +465,6 @@
 
         os.makedirs(directory, exist_ok=True)
 
-<<<<<<< HEAD
-    def from_csv(self, ts_dir, dtype=np.float16):
-        # Todo: change to_csv resetting index and removing rename part
-        # Todo: overthink if setting timeindex can be handled in a nicer way
-        timeindex = None
-        if os.path.exists(os.path.join(ts_dir, "loads_active_power.csv")):
-            self.loads_active_power = pd.read_csv(
-                os.path.join(ts_dir, "loads_active_power.csv"),
-                index_col=[0], dtype=dtype,
-                parse_dates=True)
-            if timeindex is None:
-                timeindex = self._loads_active_power.index
-        if os.path.exists(os.path.join(ts_dir, "loads_reactive_power.csv")):
-            self.loads_reactive_power = pd.read_csv(
-                os.path.join(ts_dir, "loads_reactive_power.csv"),
-                index_col=[0], dtype=dtype,
-                parse_dates=True)
-            if timeindex is None:
-                timeindex = self._loads_reactive_power.index
-
-        if os.path.exists(
-                os.path.join(ts_dir, "charging_points_active_power.csv")):
-            self.charging_points_active_power = pd.read_csv(
-                os.path.join(ts_dir, "charging_points_active_power.csv"),
-                index_col=[0], dtype=dtype,
-                parse_dates=True)
-            if timeindex is None:
-                timeindex = self._charging_points_active_power.index
-        if os.path.exists(
-                os.path.join(ts_dir, "charging_points_reactive_power.csv")):
-            self.charging_points_reactive_power = pd.read_csv(
-                os.path.join(ts_dir, "charging_points_reactive_power.csv"),
-                index_col=[0], dtype=dtype,
-                parse_dates=True)
-            if timeindex is None:
-                timeindex = self._charging_points_reactive_power.index
-
-        if os.path.exists(
-                os.path.join(ts_dir, "generators_active_power.csv")):
-            self.generators_active_power = pd.read_csv(
-                os.path.join(ts_dir, "generators_active_power.csv"),
-                index_col=[0], dtype=dtype,
-                parse_dates=True)
-            if timeindex is None:
-                timeindex = self._generators_active_power.index
-        if os.path.exists(os.path.join(ts_dir, "generators_reactive_power.csv")):
-            self.generators_reactive_power = pd.read_csv(
-                os.path.join(ts_dir, "generators_reactive_power.csv"),
-                index_col=[0], dtype=dtype,
-                parse_dates=True)
-            if timeindex is None:
-                timeindex = self._generators_reactive_power.index
-
-        if os.path.exists(
-                os.path.join(ts_dir, "storage_units_active_power.csv")):
-            self.storage_units_active_power = pd.read_csv(
-                os.path.join(ts_dir, "storage_units_active_power.csv"),
-                index_col=[0], dtype=dtype,
-                parse_dates=True)
-            if timeindex is None:
-                timeindex = self._storage_units_active_power.index
-        if os.path.exists(
-                os.path.join(ts_dir, "storage_units_reactive_power.csv")):
-            self.storage_units_reactive_power = pd.read_csv(
-                os.path.join(ts_dir, "storage_units_reactive_power.csv"),
-                index_col=[0], dtype=dtype,
-                parse_dates=True)
-            if timeindex is None:
-                timeindex = self._storage_units_reactive_power.index
-        self.timeindex = timeindex
-=======
         for attr in save_attributes:
             if not getattr(self, attr).empty:
                 getattr(self, attr).to_csv(
@@ -575,7 +504,6 @@
         if timeindex is None:
             timeindex = pd.DatetimeIndex([])
         self._timeindex = timeindex
->>>>>>> 974c2dba
 
 
 def get_component_timeseries(edisgo_obj, **kwargs):
