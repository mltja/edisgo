import os
import logging
import pandas as pd
import pickle

from edisgo.network.topology import Topology
from edisgo.network.results import Results
from edisgo.network import timeseries
from edisgo.io import pypsa_io
from edisgo.tools import plots, tools
from edisgo.flex_opt.reinforce_grid import reinforce_grid
from edisgo.io.ding0_import import import_ding0_grid
from edisgo.io.generators_import import oedb as import_generators_oedb
from edisgo.tools.config import Config
from edisgo.tools.geo import find_nearest_bus
from edisgo.opf.run_mp_opf import run_mp_opf
from edisgo.opf.results.opf_result_class import OPFResults

if "READTHEDOCS" not in os.environ:
    from shapely.geometry import Point

logger = logging.getLogger("edisgo")


class EDisGo:
    """
    Provides the top-level API for invocation of data import, power flow
    analysis, network reinforcement, flexibility measures, etc..

    Parameters
    ----------
    ding0_grid : :obj:`str`
        Path to directory containing csv files of network to be loaded.
    generator_scenario : None or :obj:`str`, optional
        If None, the generator park of the imported grid is kept as is.
        Otherwise defines which scenario of future generator park to use
        and invokes grid integration of these generators. Possible options are
        'nep2035' and 'ego100'. These are scenarios from the research project
        `open_eGo <https://openegoproject.wordpress.com/>`_ (see
        `final report <https://www.uni-flensburg.de/fileadmin/content/\
        abteilungen/industrial/dokumente/downloads/veroeffentlichungen/\
        forschungsergebnisse/20190426endbericht-openego-fkz0325881-final.pdf>`_
        for more information on the scenarios).
        See :attr:`~.EDisGo.import_generators` for further information on how
        generators are integrated and what further options there are.
        Default: None.

    worst_case_analysis : None or :obj:`str`, optional
        If not None time series for feed-in and load will be generated
        according to the chosen worst case analysis.
        Possible options are:

        * 'worst-case'

          Feed-in and load for the two worst-case scenarios feed-in case and
          load case are generated.

        * 'worst-case-feedin'

          Feed-in and load for the worst-case scenario feed-in case is
          generated.

        * 'worst-case-load'

          Feed-in and load for the worst-case scenario load case is generated.

        Worst case scaling factors for loads and generators are specified in
        the config section `worst_case_scale_factor`.

        Be aware that if you choose to conduct a worst-case analysis your
        input for all other time series parameters (e.g.
        `timeseries_generation_fluctuating`,
        `timeseries_generation_dispatchable`,
        `timeseries_load`) will not be used.
        As eDisGo is designed to work with time series but worst cases
        are not time specific, a random time index 1/1/1970 is used.

        Default: None.

    timeseries_generation_fluctuating : :obj:`str` or \
    :pandas:`pandas.DataFrame<DataFrame>` or None, optional
        Parameter used to obtain time series for active power feed-in of
        fluctuating renewables wind and solar.
        Possible options are:

        * 'oedb'

          Hourly time series for the year 2011 are obtained from the OpenEnergy
          DataBase. See
          :func:`edisgo.io.timeseries_import.import_feedin_timeseries` for more
          information.

        * :pandas:`pandas.DataFrame<DataFrame>`

          DataFrame with time series for active power feed-in, normalized to
          a capacity of 1 MW.

          Time series can either be aggregated by technology type or by type
          and weather cell ID. In the first case columns of the DataFrame are
          'solar' and 'wind'; in the second case columns need to be a
          :pandas:`pandas.MultiIndex<MultiIndex>` with the first level
          containing the type and the second level the weather cell ID.

          Index needs to be a :pandas:`pandas.DatetimeIndex<DatetimeIndex>`.

          When importing a ding0 grid and/or using predefined scenarios
          of the future generator park (see parameter `generator_scenario`),
          each generator has an assigned weather cell ID that identifies the
          weather data cell from the weather data set used in the research
          project `open_eGo <https://openegoproject.wordpress.com/>`_ to
          determine feed-in profiles. The weather cell ID can be retrieved
          from column `weather_cell_id` in
          :attr:`~.network.topology.Topology.generators_df` and could be
          overwritten to use own weather cells.

        Default: None.

    timeseries_generation_dispatchable : :pandas:`pandas.DataFrame<DataFrame>`\
    or None, optional
        DataFrame with time series for active power of each
        type of dispatchable generator, normalized to a capacity of 1 MW.

        Index needs to be a :pandas:`pandas.DatetimeIndex<DatetimeIndex>`.

        Columns represent generator type (e.g. 'gas', 'coal', 'biomass').
        All in the current grid existing generator types can be retrieved
        from column `type` in
        :attr:`~.network.topology.Topology.generators_df`.
        Use 'other' if you don't want to explicitly provide every possible
        type.

        Default: None.
    timeseries_generation_reactive_power : \
    :pandas:`pandas.DataFrame<DataFrame>` or None, optional
        Dataframe with time series of normalized reactive power (normalized by
        the rated nominal active power) per technology and weather cell. Index
        needs to be a :pandas:`pandas.DatetimeIndex<DatetimeIndex>`.
        Columns represent generator type and can be a MultiIndex containing
        the weather cell ID in the second level. If the technology doesn't
        contain weather cell information, i.e. if it is not a solar
        or wind generator, this second level can be left as a numpy Nan or a
        None.

        If no time series for the technology or technology and weather cell ID
        is given, reactive power will be calculated from power factor and
        power factor mode in the config sections `reactive_power_factor` and
        `reactive_power_mode` and a warning will be raised.

        Default: None.
    timeseries_load : :obj:`str` or :pandas:`pandas.DataFrame<DataFrame>` or \
    None, optional
        Parameter used to obtain time series of active power of loads.
        Possible options are:

        * 'demandlib'

          Time series for the year specified in input parameter `timeindex` are
          generated using standard electric load profiles from the oemof
          `demandlib <https://github.com/oemof/demandlib/>`_.

        * :pandas:`pandas.DataFrame<DataFrame>`

          DataFrame with load time series of each type of load
          normalized with corresponding annual energy demand. Index needs to
          be a :pandas:`pandas.DatetimeIndex<DatetimeIndex>`.
          Columns represent load type. The in the current grid existing load
          types can be retrieved from column `sector` in
          :attr:`~.network.topology.Topology.loads_df`. In ding0 grids the
          differentiated sectors are 'residential', 'retail', 'industrial', and
          'agricultural'.

        Default: None.

    timeseries_load_reactive_power : :pandas:`pandas.DataFrame<DataFrame>` \
    or None, optional
        Dataframe with time series of normalized reactive power (normalized by
        annual energy demand) per load sector.

        Index needs to be a
        :pandas:`pandas.DatetimeIndex<DatetimeIndex>`.

        Columns represent load type. The in the current grid existing load
        types can be retrieved from column `sector` in
        :attr:`~.network.topology.Topology.loads_df`. In ding0 grids the
        differentiated sectors are 'residential', 'retail', 'industrial', and
        'agricultural'.

        If no time series for the load sector is given, reactive power will be
        calculated from power factor and power factor mode in the config
        sections `reactive_power_factor` and `reactive_power_mode` and a
        warning will be raised.

        Default: None.

    timeindex : None or :pandas:`pandas.DatetimeIndex<DatetimeIndex>`, optional
        Can be used to select time ranges of the feed-in and load time series
        that will be used in the power flow analysis. Also defines the year
        load time series are obtained for when choosing the 'demandlib' option
        to generate load time series.

    config_path : None or :obj:`str` or :obj:`dict`
        Path to the config directory. Options are:

        * None

          If `config_path` is None, configs are loaded from the edisgo
          default config directory ($HOME$/.edisgo). If the directory
          does not exist it is created. If config files don't exist the
          default config files are copied into the directory.

        * :obj:`str`

          If `config_path` is a string, configs will be loaded from the
          directory specified by `config_path`. If the directory
          does not exist it is created. If config files don't exist the
          default config files are copied into the directory.

        * :obj:`dict`

          A dictionary can be used to specify different paths to the
          different config files. The dictionary must have the following
          keys:

          * 'config_db_tables'
          * 'config_grid'
          * 'config_grid_expansion'
          * 'config_timeseries'

          Values of the dictionary are paths to the corresponding
          config file. In contrast to the other two options, the directories
          and config files must exist and are not automatically created.

        Default: None.

    Attributes
    ----------
    topology : :class:`~.network.topology.Topology`
        The topology is a container object holding the topology of the grids.
    timeseries: :class:`~.network.timeseries.TimeSeries`
        Container for component time series.
    results : :class:`~.network.results.Results`
        This is a container holding all calculation results from power flow
        analyses, curtailment, storage integration, etc.

    """

    def __init__(self, **kwargs):

        # load configuration
        self._config = Config(config_path=kwargs.get("config_path", None))

        # instantiate topology object and load grid data
        self.topology = Topology(config=self.config)
        self.import_ding0_grid(path=kwargs.get("ding0_grid", None))

        # set up results and time series container
        self.results = Results(self)
        self.opf_results = OPFResults()
        self.timeseries = timeseries.TimeSeries()

        # import new generators
        if kwargs.get("generator_scenario", None) is not None:
            self.import_generators(
                generator_scenario=kwargs.pop("generator_scenario"),
                **kwargs)

        # set up time series for feed-in and load
        # worst-case time series
        if kwargs.get("import_timeseries", True):
            if kwargs.get("worst_case_analysis", None):
                timeseries.get_component_timeseries(
                    edisgo_obj=self,
                    mode=kwargs.get("worst_case_analysis", None)
                )
            else:
                timeseries.get_component_timeseries(
                    edisgo_obj=self,
                    **kwargs
                )

    @property
    def config(self):
        """
        eDisGo configuration data.

        Returns
        -------
        :class:`~.tools.config.Config`
            Config object with configuration data from config files.

        """
        return self._config

    @config.setter
    def config(self, config_path):
        self._config = Config(config_path=config_path)

    def import_ding0_grid(self, path):
        """
        Import ding0 topology data from csv files in the format as
        `Ding0 <https://github.com/openego/ding0>`_ provides it.

        Parameters
        -----------
        path : str
            Path to directory containing csv files of network to be loaded.

        """
        if path is not None:
            import_ding0_grid(path, self)

    def to_pypsa(self, **kwargs):
        """
        Convert to PyPSA network representation.

        A network topology representation based on
        :pandas:`pandas.DataFrame<DataFrame>`. The overall container object of
        this data model, the :pypsa:`pypsa.Network<network>`,
        is set up.

        Parameters
        ----------
        kwargs :
            See :func:`~.io.pypsa_io.to_pypsa` for further information.

        Returns
        -------
        :pypsa:`pypsa.Network<network>`
            PyPSA network representation.

        """
        timesteps = kwargs.pop("timesteps", None)
        mode = kwargs.get("mode", None)

        if timesteps is None:
            timesteps = self.timeseries.timeindex
        # check if timesteps is array-like, otherwise convert to list
        if not hasattr(timesteps, "__len__"):
            timesteps = [timesteps]
        # export grid
        if not mode:
            return pypsa_io.to_pypsa(self, timesteps, **kwargs)
        elif "mv" in mode:
            return pypsa_io.to_pypsa(
                self.topology.mv_grid, timesteps, **kwargs
            )
        elif mode == "lv":
            lv_grid_name = kwargs.get("lv_grid_name", None)
            if not lv_grid_name:
                raise ValueError(
                    "For exporting lv grids, name of lv_grid has "
                    "to be provided."
                )
            return pypsa_io.to_pypsa(
                self.topology._grids[lv_grid_name],
                mode=mode,
                timesteps=timesteps
            )
        else:
            raise ValueError("The entered mode is not a valid option.")

    def to_graph(self):
        """
        Returns graph representation of the grid.

        Returns
        -------
        :networkx:`networkx.Graph<network.Graph>`
            Graph representation of the grid as networkx Ordered Graph,
            where lines are represented by edges in the graph, and buses and
            transformers are represented by nodes.

        """

        return self.topology.to_graph()

<<<<<<< HEAD
    def convert_to_pu_system(self, s_base=10, t_base=1, convert_timeseries=True,
                             timeseries_inplace=True):
        """
        Todo: remove?
        :param s_base:
        :param t_base:
        :param convert_timeseries:
        :param timeseries_inplace:
        :return:
        """
        self.topology.convert_to_pu_system(
            s_base=s_base, t_base=t_base, convert_timeseries=convert_timeseries,
            timeseries_inplace=timeseries_inplace)
        return

    def curtail(self, methodology, curtailment_timeseries, **kwargs):
        """
        Sets up curtailment time series.

        Curtailment time series are written into
        :class:`~.network.network.TimeSeries`. See
        :class:`~.network.network.CurtailmentControl` for more information on
        parameters and methodologies.

        """
        raise NotImplementedError
        # CurtailmentControl(edisgo=self, methodology=methodology,
        #                    curtailment_timeseries=curtailment_timeseries,
        #                    mode=kwargs.pop('mode', None), **kwargs)
=======
    # def curtail(self, methodology, curtailment_timeseries, **kwargs):
    #     """
    #     Sets up curtailment time series.
    #
    #     Curtailment time series are written into
    #     :class:`~.network.network.TimeSeries`. See
    #     :class:`~.network.network.CurtailmentControl` for more information on
    #     parameters and methodologies.
    #
    #     # """
    #     raise NotImplementedError
    #     # CurtailmentControl(edisgo=self, methodology=methodology,
    #     #                    curtailment_timeseries=curtailment_timeseries,
    #     #                    mode=kwargs.pop('mode', None), **kwargs)
>>>>>>> 974c2dba

    def import_generators(self, generator_scenario=None,
                          **kwargs):
        """
        Gets generator park for specified scenario and integrates them into
        the grid.

        Currently, the only supported data source is scenario data generated
        in the research project
        `open_eGo <https://openegoproject.wordpress.com/>`_. You can choose
        between two scenarios: 'nep2035' and 'ego100'. You can get more
        information on the scenarios in the
        `final report <https://www.uni-flensburg.de/fileadmin/content/\
        abteilungen/industrial/dokumente/downloads/veroeffentlichungen/\
        forschungsergebnisse/20190426endbericht-openego-fkz0325881-final\
        .pdf>`_.

        The generator data is retrieved from the
        `open energy platform <https://openenergy-platform.org/>`_
        from tables for
        `conventional power plants <https://openenergy-platform.org/dataedit/\
        view/supply/ego_dp_conv_powerplant>`_ and
        `renewable power plants <https://openenergy-platform.org/dataedit/\
        view/supply/ego_dp_res_powerplant>`_.

        When the generator data is retrieved, the following steps are
        conducted:

            * Step 1: Update capacity of existing generators if `
              update_existing` is True, which it is by default.
            * Step 2: Remove decommissioned generators if
              `remove_decommissioned` is True, which it is by default.
            * Step 3: Integrate new MV generators.
            * Step 4: Integrate new LV generators.

        For more information on how generators are integrated, see
        :attr:`~.network.topology.Topology.connect_to_mv` and
        :attr:`~.network.topology.Topology.connect_to_lv`.

        After the generator park is changed there may be grid issues due to the
        additional in-feed. These are not solved automatically. If you want to
        have a stable grid without grid issues you can invoke the automatic
        grid expansion through the function :attr:`~.EDisGo.reinforce`.

        Parameters
        ----------
        generator_scenario : str
            Scenario for which to retrieve generator data. Possible options
            are 'nep2035' and 'ego100'.

        Other Parameters
        ----------------
        kwargs :
            See :func:`edisgo.io.generators_import.oedb`.

        """
        import_generators_oedb(edisgo_object=self,
                               generator_scenario=generator_scenario,
                               **kwargs)

    def analyze(self, mode=None, timesteps=None, **kwargs):
        """Conducts a static, non-linear power flow analysis

        Conducts a static, non-linear power flow analysis using
        `PyPSA <https://www.pypsa.org/doc/power_flow.html#full-non-linear-power-flow>`_
        and writes results (active, reactive and apparent power as well as
        current on lines and voltages at buses) to
        :class:`~.network.results.Results`
        (e.g. :attr:`~.network.results.Results.v_res` for voltages).
        See :func:`~.io.pypsa_io.to_pypsa` for more information.

        Parameters
        ----------
        mode : str
            Allows to toggle between power flow analysis (PFA) on the whole
            network topology (default: None), only MV ('mv' or 'mvlv') or only
            LV ('lv'). Defaults to None which equals power flow analysis for
            MV + LV.
        timesteps : :pandas:`pandas.DatetimeIndex<DatetimeIndex>` or \
            :pandas:`pandas.Timestamp<Timestamp>`
            Timesteps specifies for which time steps to conduct the power flow
            analysis. It defaults to None in which case the time steps in
            :attr:`~.network.timeseries.TimeSeries.timeindex` are
            used.

        """
        if timesteps is None:
            timesteps = self.timeseries.timeindex
        # check if timesteps is array-like, otherwise convert to list
        if not hasattr(timesteps, "__len__"):
            timesteps = [timesteps]

        pypsa_network = self.to_pypsa(mode=mode, timesteps=timesteps, **kwargs)

        # run power flow analysis
<<<<<<< HEAD
        pypsa_network.lpf(timesteps)
        pf_results = pypsa_network.pf(timesteps, use_seed=True)
=======
        pf_results = pypsa_network.pf(
            timesteps, use_seed=kwargs.get("use_seed", False))
>>>>>>> 974c2dba

        if all(pf_results["converged"]["0"].tolist()):
            pypsa_io.process_pfa_results(self, pypsa_network, timesteps)
        else:
            raise ValueError("Power flow analysis did not converge for the "
                             "following time steps: {}.".format(
                timesteps[~pf_results["converged"]["0"]].tolist())
            )

    def reinforce(self, **kwargs):
        """
        Reinforces the network and calculates network expansion costs.

        See :func:`edisgo.flex_opt.reinforce_grid.reinforce_grid` for more
        information.

        """
        results = reinforce_grid(
            self,
            max_while_iterations=kwargs.get("max_while_iterations", 10),
            copy_grid=kwargs.get("copy_grid", False),
            timesteps_pfa=kwargs.get("timesteps_pfa", None),
            combined_analysis=kwargs.get("combined_analysis", False),
            mode=kwargs.get("mode", None),
        )

        # add measure to Results object
        if not kwargs.get("copy_grid", False):
            self.results.measures = "grid_expansion"

        return results

    def perform_mp_opf(self, timesteps, storage_series=[], **kwargs):
        """
        Run optimal power flow with julia.

        Parameters
        -----------
        timesteps : list
            List of timesteps to perform OPF for.
        kwargs :
            See :func:`~.opf.run_mp_opf.run_mp_opf` for further
            information.

        Returns
        --------
        str
            Status of optimization.

        """
        status = run_mp_opf(
            self, timesteps, storage_series=storage_series, **kwargs
        )
        return status

    def aggregate_components(self, mode="by_component_type",
                             aggregate_generators_by_cols=["bus"],
                             aggregate_loads_by_cols=["bus"],
                             aggregate_charging_points_by_cols=["bus"]):
        """
        Aggregates generators, loads and charging points at the same bus.

        There are several options how to aggregate. By default all components
        of the same type are aggregated separately. You can specify further
        columns to consider in the aggregation, such as the generator type
        or the load sector.

        Be aware that by aggregating components you lose some information
        e.g. on load sector or charging point use case.

        Parameters
        -----------
        mode : str
            Valid options are 'by_component_type' and 'by_load_and_generation'.
            In case of aggregation 'by_component_type' generators, loads and
            charging points are aggregated separately, by the respectively
            specified columns, given in `aggregate_generators_by_cols`,
            `aggregate_loads_by_cols`, and `aggregate_charging_points_by_cols`.
            In case of aggregation 'by_load_and_generation', all loads and
            charging points at the same bus are aggregated. Input in
            `aggregate_loads_by_cols` and `aggregate_charging_points_by_cols`
            is ignored. Generators are aggregated by the columns specified in
            `aggregate_generators_by_cols`.
        aggregate_generators_by_cols : list(str)
            List of columns to aggregate generators at the same bus by. Valid
            columns are all columns in
            :attr:`~.network.topology.Topology.generators_df`.
        aggregate_loads_by_cols : list(str)
            List of columns to aggregate loads at the same bus by. Valid
            columns are all columns in
            :attr:`~.network.topology.Topology.loads_df`.
        aggregate_charging_points_by_cols : list(str)
            List of columns to aggregate charging points at the same bus by.
            Valid columns are all columns in
            :attr:`~.network.topology.Topology.charging_points_df`.

        """
        # # aggregate generators at the same bus
        # if mode is "by_component_type" or "by_load_and_generation":
        #     if not self.topology.generators_df.empty:
        #         gens_groupby = self.topology.generators_df.groupby(
        #             aggregate_generators_by_cols)
        #         naming = "Generators_{}"
        #         # set up new generators_df
        #         gens_df_grouped = gens_groupby.sum().reset_index()
        #         gens_df_grouped["name"] = gens_df_grouped.apply(
        #             lambda _: naming.format(
        #                 "_".join(_.loc[aggregate_generators_by_cols])),
        #             axis=1)
        #         gens_df_grouped["control"] = "PQ"
        #         gens_df_grouped["control"] = "misc"
        #         if "weather_cell_id" in gens_df_grouped.columns:
        #             gens_df_grouped.drop(
        #                 columns=["weather_cell_id"], inplace=True)
        #         self.topology.generators_df = gens_df_grouped.set_index("name")
        #         # set up new generator time series
        #         groups = gens_groupby.groups
        #         if isinstance(list(groups.keys())[0], tuple):
        #             self.timeseries.generators_active_power = pd.concat(
        #                 [pd.DataFrame(
        #                     {naming.format("_".join(k)):
        #                          self.timeseries.generators_active_power.loc[
        #                          :, v].sum(axis=1)})
        #                     for k, v in groups.items()], axis=1)
        #             self.timeseries.generators_reactive_power = pd.concat(
        #                 [pd.DataFrame(
        #                     {naming.format("_".join(k)):
        #                          self.timeseries.generators_reactive_power.loc[
        #                          :, v].sum(axis=1)})
        #                     for k, v in groups.items()], axis=1)
        #         else:
        #             self.timeseries.generators_active_power = pd.concat(
        #                 [pd.DataFrame(
        #                     {naming.format(k):
        #                          self.timeseries.generators_active_power.loc[
        #                          :, v].sum(axis=1)})
        #                     for k, v in groups.items()], axis=1)
        #             self.timeseries.generators_reactive_power = pd.concat(
        #                 [pd.DataFrame(
        #                     {naming.format(k):
        #                          self.timeseries.generators_reactive_power.loc[
        #                          :, v].sum(axis=1)})
        #                     for k, v in groups.items()], axis=1)

        # aggregate conventional loads at the same bus and charging points
        # at the same bus separately
        if mode is "by_component_type":

            # conventional loads
            if not self.topology.loads_df.empty:
                loads_groupby = self.topology.loads_df.groupby(
                    aggregate_loads_by_cols)
                naming = "Loads_{}"
                # set up new loads_df
                loads_df_grouped = loads_groupby.sum().reset_index()
                loads_df_grouped["name"] = loads_df_grouped.apply(
                    lambda _: naming.format(
                        "_".join(_.loc[aggregate_loads_by_cols])),
                    axis=1)
                self.topology.loads_df = loads_df_grouped.set_index("name")
                # set up new loads time series
                groups = loads_groupby.groups
                if isinstance(list(groups.keys())[0], tuple):
                    self.timeseries.loads_active_power = pd.concat(
                        [pd.DataFrame(
                            {naming.format("_".join(k)):
                                 self.timeseries.loads_active_power.loc[
                                 :, v].sum(axis=1)})
                            for k, v in groups.items()], axis=1)
                    self.timeseries.loads_reactive_power = pd.concat(
                        [pd.DataFrame(
                            {naming.format("_".join(k)):
                                 self.timeseries.loads_reactive_power.loc[
                                 :, v].sum(axis=1)})
                            for k, v in groups.items()], axis=1)
                else:
                    self.timeseries.loads_active_power = pd.concat(
                        [pd.DataFrame(
                            {naming.format(k):
                                 self.timeseries.loads_active_power.loc[
                                 :, v].sum(axis=1)})
                            for k, v in groups.items()], axis=1)
                    self.timeseries.loads_reactive_power = pd.concat(
                        [pd.DataFrame(
                            {naming.format(k):
                                 self.timeseries.loads_reactive_power.loc[
                                 :, v].sum(axis=1)})
                            for k, v in groups.items()], axis=1)

            # charging points
            # if not self.topology.charging_points_df.empty:
            #     loads_groupby = self.topology.charging_points_df.groupby(
            #         aggregate_charging_points_by_cols)
            #     naming = "Charging_points_{}"
            #     # set up new charging_points_df
            #     loads_df_grouped = loads_groupby.sum().reset_index()
            #     loads_df_grouped["name"] = loads_df_grouped.apply(
            #         lambda _: naming.format(
            #             "_".join(_.loc[aggregate_charging_points_by_cols])),
            #         axis=1)
            #     self.topology.charging_points_df = loads_df_grouped.set_index(
            #         "name")
            #     # set up new charging points time series
            #     groups = loads_groupby.groups
            #     if isinstance(list(groups.keys())[0], tuple):
            #         self.timeseries.charging_points_active_power = pd.concat(
            #             [pd.DataFrame(
            #                 {naming.format("_".join(k)):
            #                      self.timeseries.charging_points_active_power.loc[
            #                      :, v].sum(axis=1)})
            #                 for k, v in groups.items()], axis=1)
            #         self.timeseries.charging_points_reactive_power = pd.concat(
            #             [pd.DataFrame(
            #                 {naming.format("_".join(k)):
            #                      self.timeseries.charging_points_reactive_power.loc[
            #                      :, v].sum(axis=1)})
            #                 for k, v in groups.items()], axis=1)
            #     else:
            #         self.timeseries.charging_points_active_power = pd.concat(
            #             [pd.DataFrame(
            #                 {naming.format(k):
            #                      self.timeseries.charging_points_active_power.loc[
            #                      :, v].sum(axis=1)})
            #                 for k, v in groups.items()], axis=1)
            #         self.timeseries.charging_points_reactive_power = pd.concat(
            #             [pd.DataFrame(
            #                 {naming.format(k):
            #                      self.timeseries.charging_points_reactive_power.loc[
            #                      :, v].sum(axis=1)})
            #                 for k, v in groups.items()], axis=1)

        # aggregate all loads (conventional loads and charging points) at the
        # same bus
        elif mode is "by_load_and_generation":
            aggregate_loads_by_cols = ["bus"]
            loads_groupby = pd.concat(
                [self.topology.loads_df.loc[:, ["bus", "peak_load"]],
                 self.topology.charging_points_df.loc[
                 :, ["bus", "p_nom"]].rename(columns={"p_nom": "peak_load"})]
            ).groupby(aggregate_loads_by_cols)
            naming = "Loads_{}"
            # set up new loads_df
            loads_df_grouped = loads_groupby.sum().reset_index()
            loads_df_grouped["name"] = loads_df_grouped.apply(
                lambda _: naming.format(
                    "_".join(_.loc[aggregate_loads_by_cols])),
                axis=1)
            self.topology.loads_df = loads_df_grouped.set_index("name")
            # set up new loads time series
            groups = loads_groupby.groups
            ts_active = pd.concat([
                self.timeseries.loads_active_power,
                self.timeseries.charging_points_active_power],
                axis=1)
            ts_reactive = pd.concat([
                self.timeseries.loads_reactive_power,
                self.timeseries.charging_points_reactive_power],
                axis=1)
            if isinstance(list(groups.keys())[0], tuple):

                self.timeseries.loads_active_power = pd.concat(
                    [pd.DataFrame(
                        {naming.format("_".join(k)):
                             ts_active.loc[:, v].sum(axis=1)})
                        for k, v in groups.items()], axis=1)
                self.timeseries.loads_reactive_power = pd.concat(
                    [pd.DataFrame(
                        {naming.format("_".join(k)):
                             ts_reactive.loc[:, v].sum(axis=1)})
                        for k, v in groups.items()], axis=1)
            else:
                self.timeseries.loads_active_power = pd.concat(
                    [pd.DataFrame(
                        {naming.format(k):
                             ts_active.loc[:, v].sum(axis=1)})
                        for k, v in groups.items()], axis=1)
                self.timeseries.loads_reactive_power = pd.concat(
                    [pd.DataFrame(
                        {naming.format(k):
                             ts_reactive.loc[:, v].sum(axis=1)})
                        for k, v in groups.items()], axis=1)
            # overwrite charging points
            self.topology.charging_points_df = pd.DataFrame(
                columns=["bus", "p_nom", "use_case"])
            self.timeseries.charging_points_active_power = pd.DataFrame(
                index=self.timeseries.timeindex)
            self.timeseries.charging_points_reactive_power = pd.DataFrame(
                index=self.timeseries.timeindex)

    def plot_mv_grid_topology(self, technologies=False, **kwargs):
        """
        Plots plain MV network topology and optionally nodes by technology type
        (e.g. station or generator).

        For more information see :func:`edisgo.tools.plots.mv_grid_topology`.

        Parameters
        ----------
        technologies : :obj:`Boolean`
            If True plots stations, generators, etc. in the topology in
            different colors. If False does not plot any nodes. Default: False.

        """

        plots.mv_grid_topology(
            self,
            node_color="technology" if technologies is True else None,
            filename=kwargs.get("filename", None),
            grid_district_geom=kwargs.get("grid_district_geom", True),
            background_map=kwargs.get("background_map", True),
            xlim=kwargs.get("xlim", None),
            ylim=kwargs.get("ylim", None),
            title=kwargs.get("title", ""),
        )

    def plot_mv_voltages(self, **kwargs):
        """
        Plots voltages in MV network on network topology plot.

        For more information see :func:`edisgo.tools.plots.mv_grid_topology`.

        """
        try:
            if self.results.v_res is None:
                logging.warning(
                    "Voltages from power flow "
                    "analysis must be available to plot them."
                )
                return
        except AttributeError:
            logging.warning(
                "Results must be available to plot voltages. "
                "Please analyze grid first."
            )
            return
        except ValueError:
            pass

        plots.mv_grid_topology(
            self,
            timestep=kwargs.get("timestep", None),
            node_color="voltage",
            filename=kwargs.get("filename", None),
            grid_district_geom=kwargs.get("grid_district_geom", True),
            background_map=kwargs.get("background_map", True),
            voltage=self.results.v_res,
            limits_cb_nodes=kwargs.get("limits_cb_nodes", None),
            xlim=kwargs.get("xlim", None),
            ylim=kwargs.get("ylim", None),
            title=kwargs.get("title", ""),
        )

    def plot_mv_line_loading(self, **kwargs):
        """
        Plots relative line loading (current from power flow analysis to
        allowed current) of MV lines.

        For more information see :func:`edisgo.tools.plots.mv_grid_topology`.

        """
        try:
            if self.results.i_res is None:
                logging.warning(
                    "Currents `i_res` from power flow analysis "
                    "must be available to plot line loading."
                )
                return
        except AttributeError:
            logging.warning(
                "Results must be available to plot line loading. "
                "Please analyze grid first."
            )
            return

        plots.mv_grid_topology(
            self,
            timestep=kwargs.get("timestep", None),
            line_color="loading",
            node_color=kwargs.get("node_color", None),
            line_load=self.results.i_res,
            filename=kwargs.get("filename", None),
            arrows=kwargs.get("arrows", None),
            grid_district_geom=kwargs.get("grid_district_geom", True),
            background_map=kwargs.get("background_map", True),
            voltage=self.results.v_res,
            limits_cb_lines=kwargs.get("limits_cb_lines", None),
            limits_cb_nodes=kwargs.get("limits_cb_nodes", None),
            xlim=kwargs.get("xlim", None),
            ylim=kwargs.get("ylim", None),
            lines_cmap=kwargs.get("lines_cmap", "inferno_r"),
            title=kwargs.get("title", ""),
            scaling_factor_line_width=kwargs.get(
                "scaling_factor_line_width", None
            ),
            curtailment_df=kwargs.get("curtailment_df", None),
        )

    def plot_mv_grid_expansion_costs(self, **kwargs):
        """
        Plots grid expansion costs per MV line.

        For more information see :func:`edisgo.tools.plots.mv_grid_topology`.

        """
        try:
            if self.results.grid_expansion_costs is None:
                logging.warning(
                    "Grid expansion cost results needed to plot "
                    "them. Please do grid reinforcement."
                )
                return
        except AttributeError:
            logging.warning(
                "Results of MV topology needed to  plot topology "
                "expansion costs. Please reinforce first."
            )
            return

        plots.mv_grid_topology(
            self,
            line_color="expansion_costs",
            grid_expansion_costs=self.results.grid_expansion_costs,
            filename=kwargs.get("filename", None),
            grid_district_geom=kwargs.get("grid_district_geom", True),
            background_map=kwargs.get("background_map", True),
            limits_cb_lines=kwargs.get("limits_cb_lines", None),
            xlim=kwargs.get("xlim", None),
            ylim=kwargs.get("ylim", None),
            lines_cmap=kwargs.get("lines_cmap", "inferno_r"),
            title=kwargs.get("title", ""),
            scaling_factor_line_width=kwargs.get(
                "scaling_factor_line_width", None
            ),
        )

    def plot_mv_storage_integration(self, **kwargs):
        """
        Plots storage position in MV topology of integrated storage units.

        For more information see :func:`edisgo.tools.plots.mv_grid_topology`.

        """
        plots.mv_grid_topology(
            self, node_color="storage_integration", **kwargs
        )

    def plot_mv_grid(self, **kwargs):
        """
        General plotting function giving all options of function
        :func:`edisgo.tools.plots.mv_grid_topology`.

        """
        plots.mv_grid_topology(self, **kwargs)

    def histogram_voltage(self, timestep=None, title=True, **kwargs):
        """
        Plots histogram of voltages.

        For more information on the histogram plot and possible configurations
        see :func:`edisgo.tools.plots.histogram`.

        Parameters
        ----------
        timestep : :pandas:`pandas.Timestamp<Timestamp>` or list(:pandas:`pandas.Timestamp<Timestamp>`) or None, optional
            Specifies time steps histogram is plotted for. If timestep is None
            all time steps voltages are calculated for are used. Default: None.
        title : :obj:`str` or :obj:`bool`, optional
            Title for plot. If True title is auto generated. If False plot has
            no title. If :obj:`str`, the provided title is used. Default: True.

        """
        try:
            data = self.results.v_res
            if data is None:
                logger.warning(
                    "Results for voltages are required for "
                    "voltage histogramm. Please analyze first."
                )
                return
        except AttributeError:
            logger.warning(
                "Results are required for "
                "voltage histogramm. Please analyze first."
            )
            return

        if timestep is None:
            timestep = data.index
        # check if timesteps is array-like, otherwise convert to list
        if not hasattr(timestep, "__len__"):
            timestep = [timestep]

        if title is True:
            if len(timestep) == 1:
                title = "Voltage histogram for time step {}".format(
                    timestep[0]
                )
            else:
                title = "Voltage histogram \nfor time steps {} to {}".format(
                    timestep[0], timestep[-1]
                )
        elif title is False:
            title = None
        plots.histogram(data=data, title=title, timeindex=timestep, **kwargs)

    def histogram_relative_line_load(
        self, timestep=None, title=True, voltage_level="mv_lv", **kwargs
    ):
        """
        Plots histogram of relative line loads.

        For more information on how the relative line load is calculated see
        :func:`edisgo.tools.tools.get_line_loading_from_network`.
        For more information on the histogram plot and possible configurations
        see :func:`edisgo.tools.plots.histogram`.

        Parameters
        ----------
        timestep : :pandas:`pandas.Timestamp<Timestamp>` or list(:pandas:`pandas.Timestamp<Timestamp>`) or None, optional
            Specifies time step(s) histogram is plotted for. If `timestep` is
            None all time steps currents are calculated for are used.
            Default: None.
        title : :obj:`str` or :obj:`bool`, optional
            Title for plot. If True title is auto generated. If False plot has
            no title. If :obj:`str`, the provided title is used. Default: True.
        voltage_level : :obj:`str`
            Specifies which voltage level to plot voltage histogram for.
            Possible options are 'mv', 'lv' and 'mv_lv'. 'mv_lv' is also the
            fallback option in case of wrong input. Default: 'mv_lv'

        """
        try:
            if self.results.i_res is None:
                logger.warning(
                    "Currents `i_res` from power flow analysis "
                    "must be available to plot histogram line "
                    "loading."
                )
                return
        except AttributeError:
            logger.warning(
                "Results must be available to plot histogram line "
                "loading. Please analyze grid first."
            )
            return

        if voltage_level == "mv":
            lines = self.topology.mv_grid.lines_df
        elif voltage_level == "lv":
            lines = self.topology.lines_df[
                ~self.topology.lines_df.index.isin(
                    self.topology.mv_grid.lines_df.index)
            ]
        else:
            lines = self.topology.lines_df

        rel_line_loading = tools.calculate_relative_line_load(
            self, lines.index, timestep
        )

        if timestep is None:
            timestep = rel_line_loading.index
        # check if timesteps is array-like, otherwise convert to list
        if not hasattr(timestep, "__len__"):
            timestep = [timestep]

        if title is True:
            if len(timestep) == 1:
                title = "Relative line load histogram for time step {}".format(
                    timestep[0]
                )
            else:
                title = (
                    "Relative line load histogram \nfor time steps "
                    "{} to {}".format(timestep[0], timestep[-1])
                )
        elif title is False:
            title = None
        plots.histogram(data=rel_line_loading, title=title, **kwargs)

    def save(
        self,
        directory,
        save_results=True,
        save_topology=True,
        save_timeseries=True,
        **kwargs
    ):
        """
        Saves EDisGo object to csv.

        It can be chosen if results, topology and timeseries should be saved.
        For each one, a separate directory is created.

        Parameters
        ----------
        directory : str
            Main directory to save EDisGo object to.
        save_results : bool, optional
            Indicates whether to save :class:`~.network.results.Results`
            object. Per default it is saved. See
            :attr:`~.network.results.Results.to_csv` for more information.
        save_topology : bool, optional
            Indicates whether to save :class:`~.network.topology.Topology`.
            Per default it is saved. See
            :attr:`~.network.topology.Topology.to_csv` for more information.
        save_timeseries : bool, optional
            Indicates whether to save :class:`~.network.timeseries.Timeseries`.
            Per default it is saved. See
            :attr:`~.network.timeseries.Timeseries.to_csv` for more
            information.

        Other Parameters
        ------------------
        reduce_memory : bool, optional
            If True, size of dataframes containing time series in
            :class:`~.network.results.Results` and
            :class:`~.network.timeseries.TimeSeries`
            is reduced. See :attr:`~.network.results.Results.reduce_memory`
            and :attr:`~.network.timeseries.TimeSeries.reduce_memory` for more
            information. Type to convert to can be specified by providing
            `to_type` as keyword argument. Further parameters of reduce_memory
            functions cannot be passed here. Call these functions directly to
            make use of further options. Default: False.
        to_type : str, optional
            Data type to convert time series data to. This is a tradeoff
            between precision and memory. Default: "float32".

        """
        os.makedirs(directory, exist_ok=True)
        if save_results:
            self.results.to_csv(
                os.path.join(directory, "results"),
                reduce_memory=kwargs.get("reduce_memory", False),
                to_type=kwargs.get("to_type", "float32"),
                parameters=kwargs.get("parameters", None)
            )
        if save_topology:
            self.topology.to_csv(
                os.path.join(directory, "topology")
            )
        if save_timeseries:
            self.timeseries.to_csv(
                os.path.join(directory, "timeseries"),
                reduce_memory=kwargs.get("reduce_memory", False),
                to_type=kwargs.get("to_type", "float32")
            )

    def add_component(
        self,
        comp_type,
        add_ts=True,
        ts_active_power=None,
        ts_reactive_power=None,
        **kwargs
    ):
        """
        Adds single component to network topology.

        Components can be lines or buses as well as generators, loads,
        charging points or storage units.

        Parameters
        ----------
        comp_type : str
            Type of added component. Can be 'Bus', 'Line', 'Load', 'Generator',
            'StorageUnit', 'Transformer' or 'ChargingPoint'.
        add_ts : bool
            Indicator if time series for component are added as well.
        ts_active_power : :pandas:`pandas.Series<series>`
            Active power time series of added component. Index of the series
            must contain all time steps in
            :attr:`~.network.timeseries.TimeSeries.timeindex`.
            Values are active power per time step in MW.
        ts_reactive_power : :pandas:`pandas.Series<series>`
            Reactive power time series of added component. Index of the series
            must contain all time steps in
            :attr:`~.network.timeseries.TimeSeries.timeindex`.
            Values are reactive power per time step in MVA.
        **kwargs: dict
            Attributes of added component. See respective functions for required
            entries. For 'Load', 'Generator' and 'StorageUnit' the boolean
            add_ts determines whether a time series is created for the new
            component or not.

        Todo: change into add_components to allow adding of several components
            at a time, change topology.add_load etc. to add_loads, where
            lists of parameters can be inserted
        """
        if comp_type == "Bus":
            comp_name = self.topology.add_bus(**kwargs)
        elif comp_type == "Line":
            comp_name = self.topology.add_line(**kwargs)
        elif comp_type == "Load" or comp_type == "charging_park":
            comp_name = self.topology.add_load(**kwargs)
            if isinstance(ts_active_power, pd.Series):
                loads_active_power=pd.DataFrame()
                loads_active_power[comp_name] = ts_active_power
            else:
                loads_active_power = None
            if isinstance(ts_reactive_power, pd.Series):
                loads_reactive_power=pd.DataFrame()
                loads_reactive_power[comp_name] = ts_reactive_power
            else:
                loads_reactive_power = None
            if add_ts:
                timeseries.add_loads_timeseries(
                    edisgo_obj=self, load_names=comp_name, loads_active_power=loads_active_power,
                    loads_reactive_power=loads_reactive_power, **kwargs
                )

        elif comp_type == "Generator":
            comp_name = self.topology.add_generator(**kwargs)
            if isinstance(ts_active_power, pd.Series):
                generators_active_power=pd.DataFrame()
                generators_active_power[comp_name] = ts_active_power
            else:
                generators_active_power = None
            if isinstance(ts_reactive_power, pd.Series):
                generators_reactive_power=pd.DataFrame()
                generators_reactive_power[comp_name] = ts_reactive_power
            else:
                generators_reactive_power = None
            if add_ts:
                timeseries.add_generators_timeseries(
                    edisgo_obj=self, generator_names=comp_name, generators_active_power=generators_active_power,
                    generators_reactive_power=generators_reactive_power, **kwargs
                )

        elif comp_type == "ChargingPoint":
            comp_name = self.topology.add_charging_point(**kwargs)
            if add_ts:
                if ts_active_power is not None and ts_reactive_power is not None:
                    timeseries.add_charging_points_timeseries(
                        self, [comp_name],
                        ts_active_power=pd.DataFrame({
                            comp_name: ts_active_power}),
                        ts_reactive_power=pd.DataFrame({
                            comp_name: ts_reactive_power})
                    )
                else:
                    raise ValueError("Time series for charging points need "
                                     "to be provided.")

        elif comp_type == "StorageUnit":
            comp_name = self.topology.add_storage_unit(
                **kwargs,
            )
            if add_ts:
                if isinstance(ts_active_power, pd.Series):
                    ts_active_power = pd.DataFrame(
                        {comp_name: ts_active_power}
                    )
                if isinstance(ts_reactive_power, pd.Series):
                    ts_reactive_power = pd.DataFrame(
                        {comp_name: ts_reactive_power}
                    )
                timeseries.add_storage_units_timeseries(
                    edisgo_obj=self,
                    storage_unit_names=comp_name,
                    timeseries_storage_units=ts_active_power,
                    timeseries_storage_units_reactive_power=ts_reactive_power,
                    **kwargs
                )
        else:
            raise ValueError("Component type is not correct.")
        return comp_name

    def integrate_component(
        self,
        comp_type,
        geolocation,
        voltage_level=None,
        add_ts=True,
        ts_active_power=None,
        ts_reactive_power=None,
        **kwargs
    ):
        """
        Adds single component to topology based on geolocation.

        Currently components can be generators or charging points.

        Parameters
        ----------
        comp_type : str
            Type of added component. Can be 'Generator' or 'ChargingPoint'.
        geolocation : :shapely:`shapely.Point<Point>` or tuple
            Geolocation of the new component. In case of tuple, the geolocation
            must be given in the form (longitude, latitude).
        voltage_level : int, optional
            Specifies the voltage level the new component is integrated in.
            Possible options are 4 (MV busbar), 5 (MV grid), 6 (LV busbar) or
            7 (LV grid). If no voltage level is provided the voltage level
            is determined based on the nominal power `p_nom` (given as kwarg)
            as follows:

            * voltage level 4 (MV busbar): nominal power between 4.5 MW and
              17.5 MW
            * voltage level 5 (MV grid) : nominal power between 0.3 MW and
              4.5 MW
            * voltage level 6 (LV busbar): nominal power between 0.1 MW and
              0.3 MW
            * voltage level 7 (LV grid): nominal power below 0.1 MW

        add_ts : bool, optional
            Indicator if time series for component are added as well.
            Default: True.
        ts_active_power : :pandas:`pandas.Series<Series>`, optional
            Active power time series of added component. Index of the series
            must contain all time steps in
            :attr:`~.network.timeseries.TimeSeries.timeindex`.
            Values are active power per time step in MW. Currently, if you want
            to add time series (if `add_ts` is True), you must provide a
            time series. It is not automatically retrieved.
        ts_reactive_power : :pandas:`pandas.Series<Series>`, optional
            Reactive power time series of added component. Index of the series
            must contain all time steps in
            :attr:`~.network.timeseries.TimeSeries.timeindex`.
            Values are reactive power per time step in MVA. Currently, if you
            want to add time series (if `add_ts` is True), you must provide a
            time series. It is not automatically retrieved.

        Other Parameters
        ------------------
        kwargs :
            Attributes of added component.
            See :attr:`~.network.topology.Topology.add_generator` respectively
            :attr:`~.network.topology.Topology.add_charging_point` methods
            for more information on required and optional parameters of
            generators and charging points.

        """
        supported_voltage_levels = {4, 5, 6, 7}
        p_nom = kwargs.get('p_nom', None)
        if voltage_level not in supported_voltage_levels:
            if p_nom is None:
                raise ValueError(
                    "Neither appropriate voltage level nor nominal power "
                    "were supplied.")
            # Determine voltage level manually from nominal power
            if 4.5 < p_nom <= 17.5:
                voltage_level = 4
            elif 0.3 < p_nom <= 4.5:
                voltage_level = 5
            elif 0.1 < p_nom <= 0.3:
                voltage_level = 6
            elif 0 < p_nom <= 0.1:
                voltage_level = 7
            else:
                raise ValueError("Unsupported voltage level")

        # check if geolocation is given as shapely Point, otherwise transform
        # to shapely Point
        if not type(geolocation) is Point:
            geolocation = Point(geolocation)

        # Connect in MV
        if voltage_level in [4, 5]:
            kwargs['voltage_level'] = voltage_level
            kwargs['geom'] = geolocation
            comp_name = self.topology.connect_to_mv(
                self, kwargs, comp_type)

        # Connect in LV
        else:
            substations = self.topology.buses_df.loc[
                self.topology.transformers_df.bus1.unique()]
            nearest_substation, _ = find_nearest_bus(geolocation, substations)
            kwargs['mvlv_subst_id'] = int(nearest_substation.split("_")[-2])
            kwargs['geom'] = geolocation
            kwargs['voltage_level'] = voltage_level
            comp_name = self.topology.connect_to_lv(self, kwargs, comp_type)

        if add_ts:
            if comp_type == 'Generator':
                # ToDo: Adding time series for generators manually does
                #   currently not work
                func = timeseries.add_generators_timeseries
            else:
                func = timeseries.add_charging_points_timeseries
            func(
                self, [comp_name],
                ts_active_power=pd.DataFrame({
                    comp_name: ts_active_power}),
                ts_reactive_power=pd.DataFrame({
                    comp_name: ts_reactive_power})
            )

        return comp_name

    def remove_component(self, comp_type, comp_name, drop_ts=True, **kwargs):
        """
        Removes single component from respective DataFrame. If drop_ts is set
        to True, timeseries of elements are deleted as well.

        Parameters
        ----------
        comp_type: str
            Type of removed component. Can be 'Bus', 'Line', 'Load',
            'Generator', 'StorageUnit', 'Transformer'.
        comp_name: str
            Name of component to be removed.
        drop_ts: Boolean
            Indicator if timeseries for component are removed as well. Defaults
            to True.
        **kwargs: force_remove=True, can force a bus or line to be removed even
        though resulting topology has isolated buses or components.

        Todo: change into remove_components, when add_component is changed into
            add_components, to allow removal of several components at a time

        """
        if comp_type == "Bus":
            self.topology.remove_bus(comp_name, **kwargs)
        elif comp_type == "Line":
            self.topology.remove_line(comp_name, **kwargs)
        elif comp_type == "Load":
            self.topology.remove_load(comp_name)
            if drop_ts:
                timeseries._drop_existing_component_timeseries(
                    edisgo_obj=self, comp_type="loads", comp_names=comp_name
                )

        elif comp_type == "Generator":
            self.topology.remove_generator(comp_name)
            if drop_ts:
                timeseries._drop_existing_component_timeseries(
                    edisgo_obj=self,
                    comp_type="generators",
                    comp_names=comp_name,
                )
        elif comp_type == "StorageUnit":
            self.topology.remove_storage_unit(comp_name)
            if drop_ts:
                timeseries._drop_existing_component_timeseries(
                    edisgo_obj=self,
                    comp_type="storage_units",
                    comp_names=comp_name,
                )
        elif comp_type == "ChargingPoint":
            self.topology.remove_charging_point(comp_name)
            if drop_ts:
                timeseries._drop_existing_component_timeseries(
                    edisgo_obj=self,
                    comp_type="charging_points",
                    comp_names=comp_name
                )
        else:
            raise ValueError("Component type is not correct.")

    def save_edisgo_to_pickle(self, path='', filename=None):
        abs_path = os.path.abspath(path)
        if filename is None:
            filename = "edisgo_object_{ext}.pkl".format(
                ext=self.topology.mv_grid.id)
        pickle.dump(self, open(os.path.join(abs_path, filename), "wb"))

    def reduce_memory(self, **kwargs):
        """
        Reduces size of dataframes containing time series to save memory.

        Per default, float data is stored as float64. As this precision is
        barely needed, this function can be used to convert time series data
        to a data subtype with less memory usage, such as float32.

        Other Parameters
        -----------------
        to_type : str, optional
            Data type to convert time series data to. This is a tradeoff
            between precision and memory. Default: "float32".
        results_attr_to_reduce : list(str), optional
            See `attr_to_reduce` parameter in
            :attr:`~.network.results.Results.reduce_memory` for more
            information.
        timeseries_attr_to_reduce : list(str), optional
            See `attr_to_reduce` parameter in
            :attr:`~.network.timeseries.TimeSeries.reduce_memory` for more
            information.

        """
        # time series
        self.timeseries.reduce_memory(
            to_type=kwargs.get("to_type", "float32"),
            attr_to_reduce=kwargs.get("timeseries_attr_to_reduce", None)
        )
        # results
        self.results.reduce_memory(
            to_type=kwargs.get("to_type", "float32"),
            attr_to_reduce=kwargs.get("results_attr_to_reduce", None)
        )


def import_edisgo_from_pickle(filename, path=''):
    abs_path = os.path.abspath(path)
    return pickle.load(open(os.path.join(abs_path, filename), "rb"))


def import_edisgo_from_files(directory="", import_topology=True,
                             import_timeseries=False, import_results=False,
                             **kwargs):
    edisgo_obj = EDisGo(import_timeseries=False)
    if import_topology:
        topology_dir = kwargs.get("topology_directory",
                                  os.path.join(directory, "topology"))
        if os.path.exists(topology_dir):
            edisgo_obj.topology.from_csv(topology_dir, edisgo_obj)
        else:
            logging.warning(
                'No topology directory found. Topology not imported.')
    if import_timeseries:
        if os.path.exists(os.path.join(directory, "timeseries")):
            edisgo_obj.timeseries.from_csv(os.path.join(directory, "timeseries"))
        else:
            logging.warning(
                'No timeseries directory found. Timeseries not imported.')
    if import_results:
        parameters = kwargs.get('parameters', None)
        if os.path.exists(os.path.join(directory, "results")):
            edisgo_obj.results.from_csv(os.path.join(directory, "results"),
                                        parameters)
        else:
            logging.warning('No results directory found. Results not imported.')
    if kwargs.get('import_residual_load', False):
        if os.path.exists(
                os.path.join(directory, 'time_series_sums.csv')):
            residual_load = pd.read_csv(
                os.path.join(directory, 'time_series_sums.csv')).rename(
                columns={'Unnamed: 0': 'timeindex'}).set_index('timeindex')['residual_load']
            residual_load.index = pd.to_datetime(residual_load.index)
            edisgo_obj.timeseries._residual_load = residual_load
    return edisgo_obj<|MERGE_RESOLUTION|>--- conflicted
+++ resolved
@@ -374,7 +374,6 @@
 
         return self.topology.to_graph()
 
-<<<<<<< HEAD
     def convert_to_pu_system(self, s_base=10, t_base=1, convert_timeseries=True,
                              timeseries_inplace=True):
         """
@@ -404,22 +403,6 @@
         # CurtailmentControl(edisgo=self, methodology=methodology,
         #                    curtailment_timeseries=curtailment_timeseries,
         #                    mode=kwargs.pop('mode', None), **kwargs)
-=======
-    # def curtail(self, methodology, curtailment_timeseries, **kwargs):
-    #     """
-    #     Sets up curtailment time series.
-    #
-    #     Curtailment time series are written into
-    #     :class:`~.network.network.TimeSeries`. See
-    #     :class:`~.network.network.CurtailmentControl` for more information on
-    #     parameters and methodologies.
-    #
-    #     # """
-    #     raise NotImplementedError
-    #     # CurtailmentControl(edisgo=self, methodology=methodology,
-    #     #                    curtailment_timeseries=curtailment_timeseries,
-    #     #                    mode=kwargs.pop('mode', None), **kwargs)
->>>>>>> 974c2dba
 
     def import_generators(self, generator_scenario=None,
                           **kwargs):
@@ -515,13 +498,8 @@
         pypsa_network = self.to_pypsa(mode=mode, timesteps=timesteps, **kwargs)
 
         # run power flow analysis
-<<<<<<< HEAD
-        pypsa_network.lpf(timesteps)
-        pf_results = pypsa_network.pf(timesteps, use_seed=True)
-=======
         pf_results = pypsa_network.pf(
             timesteps, use_seed=kwargs.get("use_seed", False))
->>>>>>> 974c2dba
 
         if all(pf_results["converged"]["0"].tolist()):
             pypsa_io.process_pfa_results(self, pypsa_network, timesteps)
@@ -619,52 +597,52 @@
             :attr:`~.network.topology.Topology.charging_points_df`.
 
         """
-        # # aggregate generators at the same bus
-        # if mode is "by_component_type" or "by_load_and_generation":
-        #     if not self.topology.generators_df.empty:
-        #         gens_groupby = self.topology.generators_df.groupby(
-        #             aggregate_generators_by_cols)
-        #         naming = "Generators_{}"
-        #         # set up new generators_df
-        #         gens_df_grouped = gens_groupby.sum().reset_index()
-        #         gens_df_grouped["name"] = gens_df_grouped.apply(
-        #             lambda _: naming.format(
-        #                 "_".join(_.loc[aggregate_generators_by_cols])),
-        #             axis=1)
-        #         gens_df_grouped["control"] = "PQ"
-        #         gens_df_grouped["control"] = "misc"
-        #         if "weather_cell_id" in gens_df_grouped.columns:
-        #             gens_df_grouped.drop(
-        #                 columns=["weather_cell_id"], inplace=True)
-        #         self.topology.generators_df = gens_df_grouped.set_index("name")
-        #         # set up new generator time series
-        #         groups = gens_groupby.groups
-        #         if isinstance(list(groups.keys())[0], tuple):
-        #             self.timeseries.generators_active_power = pd.concat(
-        #                 [pd.DataFrame(
-        #                     {naming.format("_".join(k)):
-        #                          self.timeseries.generators_active_power.loc[
-        #                          :, v].sum(axis=1)})
-        #                     for k, v in groups.items()], axis=1)
-        #             self.timeseries.generators_reactive_power = pd.concat(
-        #                 [pd.DataFrame(
-        #                     {naming.format("_".join(k)):
-        #                          self.timeseries.generators_reactive_power.loc[
-        #                          :, v].sum(axis=1)})
-        #                     for k, v in groups.items()], axis=1)
-        #         else:
-        #             self.timeseries.generators_active_power = pd.concat(
-        #                 [pd.DataFrame(
-        #                     {naming.format(k):
-        #                          self.timeseries.generators_active_power.loc[
-        #                          :, v].sum(axis=1)})
-        #                     for k, v in groups.items()], axis=1)
-        #             self.timeseries.generators_reactive_power = pd.concat(
-        #                 [pd.DataFrame(
-        #                     {naming.format(k):
-        #                          self.timeseries.generators_reactive_power.loc[
-        #                          :, v].sum(axis=1)})
-        #                     for k, v in groups.items()], axis=1)
+        # aggregate generators at the same bus
+        if mode is "by_component_type" or "by_load_and_generation":
+            if not self.topology.generators_df.empty:
+                gens_groupby = self.topology.generators_df.groupby(
+                    aggregate_generators_by_cols)
+                naming = "Generators_{}"
+                # set up new generators_df
+                gens_df_grouped = gens_groupby.sum().reset_index()
+                gens_df_grouped["name"] = gens_df_grouped.apply(
+                    lambda _: naming.format(
+                        "_".join(_.loc[aggregate_generators_by_cols])),
+                    axis=1)
+                gens_df_grouped["control"] = "PQ"
+                gens_df_grouped["control"] = "misc"
+                if "weather_cell_id" in gens_df_grouped.columns:
+                    gens_df_grouped.drop(
+                        columns=["weather_cell_id"], inplace=True)
+                self.topology.generators_df = gens_df_grouped.set_index("name")
+                # set up new generator time series
+                groups = gens_groupby.groups
+                if isinstance(list(groups.keys())[0], tuple):
+                    self.timeseries.generators_active_power = pd.concat(
+                        [pd.DataFrame(
+                            {naming.format("_".join(k)):
+                                 self.timeseries.generators_active_power.loc[
+                                 :, v].sum(axis=1)})
+                            for k, v in groups.items()], axis=1)
+                    self.timeseries.generators_reactive_power = pd.concat(
+                        [pd.DataFrame(
+                            {naming.format("_".join(k)):
+                                 self.timeseries.generators_reactive_power.loc[
+                                 :, v].sum(axis=1)})
+                            for k, v in groups.items()], axis=1)
+                else:
+                    self.timeseries.generators_active_power = pd.concat(
+                        [pd.DataFrame(
+                            {naming.format(k):
+                                 self.timeseries.generators_active_power.loc[
+                                 :, v].sum(axis=1)})
+                            for k, v in groups.items()], axis=1)
+                    self.timeseries.generators_reactive_power = pd.concat(
+                        [pd.DataFrame(
+                            {naming.format(k):
+                                 self.timeseries.generators_reactive_power.loc[
+                                 :, v].sum(axis=1)})
+                            for k, v in groups.items()], axis=1)
 
         # aggregate conventional loads at the same bus and charging points
         # at the same bus separately
@@ -712,46 +690,46 @@
                             for k, v in groups.items()], axis=1)
 
             # charging points
-            # if not self.topology.charging_points_df.empty:
-            #     loads_groupby = self.topology.charging_points_df.groupby(
-            #         aggregate_charging_points_by_cols)
-            #     naming = "Charging_points_{}"
-            #     # set up new charging_points_df
-            #     loads_df_grouped = loads_groupby.sum().reset_index()
-            #     loads_df_grouped["name"] = loads_df_grouped.apply(
-            #         lambda _: naming.format(
-            #             "_".join(_.loc[aggregate_charging_points_by_cols])),
-            #         axis=1)
-            #     self.topology.charging_points_df = loads_df_grouped.set_index(
-            #         "name")
-            #     # set up new charging points time series
-            #     groups = loads_groupby.groups
-            #     if isinstance(list(groups.keys())[0], tuple):
-            #         self.timeseries.charging_points_active_power = pd.concat(
-            #             [pd.DataFrame(
-            #                 {naming.format("_".join(k)):
-            #                      self.timeseries.charging_points_active_power.loc[
-            #                      :, v].sum(axis=1)})
-            #                 for k, v in groups.items()], axis=1)
-            #         self.timeseries.charging_points_reactive_power = pd.concat(
-            #             [pd.DataFrame(
-            #                 {naming.format("_".join(k)):
-            #                      self.timeseries.charging_points_reactive_power.loc[
-            #                      :, v].sum(axis=1)})
-            #                 for k, v in groups.items()], axis=1)
-            #     else:
-            #         self.timeseries.charging_points_active_power = pd.concat(
-            #             [pd.DataFrame(
-            #                 {naming.format(k):
-            #                      self.timeseries.charging_points_active_power.loc[
-            #                      :, v].sum(axis=1)})
-            #                 for k, v in groups.items()], axis=1)
-            #         self.timeseries.charging_points_reactive_power = pd.concat(
-            #             [pd.DataFrame(
-            #                 {naming.format(k):
-            #                      self.timeseries.charging_points_reactive_power.loc[
-            #                      :, v].sum(axis=1)})
-            #                 for k, v in groups.items()], axis=1)
+            if not self.topology.charging_points_df.empty:
+                loads_groupby = self.topology.charging_points_df.groupby(
+                    aggregate_charging_points_by_cols)
+                naming = "Charging_points_{}"
+                # set up new charging_points_df
+                loads_df_grouped = loads_groupby.sum().reset_index()
+                loads_df_grouped["name"] = loads_df_grouped.apply(
+                    lambda _: naming.format(
+                        "_".join(_.loc[aggregate_charging_points_by_cols])),
+                    axis=1)
+                self.topology.charging_points_df = loads_df_grouped.set_index(
+                    "name")
+                # set up new charging points time series
+                groups = loads_groupby.groups
+                if isinstance(list(groups.keys())[0], tuple):
+                    self.timeseries.charging_points_active_power = pd.concat(
+                        [pd.DataFrame(
+                            {naming.format("_".join(k)):
+                                 self.timeseries.charging_points_active_power.loc[
+                                 :, v].sum(axis=1)})
+                            for k, v in groups.items()], axis=1)
+                    self.timeseries.charging_points_reactive_power = pd.concat(
+                        [pd.DataFrame(
+                            {naming.format("_".join(k)):
+                                 self.timeseries.charging_points_reactive_power.loc[
+                                 :, v].sum(axis=1)})
+                            for k, v in groups.items()], axis=1)
+                else:
+                    self.timeseries.charging_points_active_power = pd.concat(
+                        [pd.DataFrame(
+                            {naming.format(k):
+                                 self.timeseries.charging_points_active_power.loc[
+                                 :, v].sum(axis=1)})
+                            for k, v in groups.items()], axis=1)
+                    self.timeseries.charging_points_reactive_power = pd.concat(
+                        [pd.DataFrame(
+                            {naming.format(k):
+                                 self.timeseries.charging_points_reactive_power.loc[
+                                 :, v].sum(axis=1)})
+                            for k, v in groups.items()], axis=1)
 
         # aggregate all loads (conventional loads and charging points) at the
         # same bus
