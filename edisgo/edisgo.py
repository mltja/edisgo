import os
import logging
import pandas as pd
import pickle

from edisgo.network.topology import Topology
from edisgo.network.results import Results
from edisgo.network import timeseries
from edisgo.tools import pypsa_io, plots, tools
from edisgo.flex_opt.reinforce_grid import reinforce_grid
from edisgo.io.ding0_import import import_ding0_grid
from edisgo.io.generators_import import oedb as import_generators_oedb
from edisgo.tools.config import Config
from edisgo.tools.geo import find_nearest_bus
from edisgo.opf.run_mp_opf import run_mp_opf
from edisgo.opf.results.opf_result_class import OPFResults

if "READTHEDOCS" not in os.environ:
    from shapely.geometry import Point

logger = logging.getLogger("edisgo")


class EDisGo:
    """
    Provides the top-level API for invocation of data import, power flow
    analysis, network reinforcement and flexibility measures.

    Parameters
    ----------
    worst_case_analysis : None or :obj:`str`, optional
        If not None time series for feed-in and load will be generated
        according to the chosen worst case analysis.
        Possible options are:

        * 'worst-case'

          Feed-in and load for the two worst-case scenarios feed-in case and
          load case are generated.

        * 'worst-case-feedin'

          Feed-in and load for the worst-case scenario feed-in case is
          generated.

        * 'worst-case-load'

          Feed-in and load for the worst-case scenario load case is generated.

        Be aware that if you choose to conduct a worst-case analysis your
        input for the following parameters will not be used:

        * `timeseries_generation_fluctuating`
        * `timeseries_generation_dispatchable`
        * `timeseries_load`

    ding0_grid : :obj:`str`
        Path to directory containing csv files of network to be loaded.
    config_path : None or :obj:`str` or :obj:`dict`
        Path to the config directory. Options are:

        * None

          If `config_path` is None, configs are loaded from the edisgo
          default config directory ($HOME$/.edisgo). If the directory
          does not exist it is created. If config files don't exist the
          default config files are copied into the directory.

        * :obj:`str`

          If `config_path` is a string, configs will be loaded from the
          directory specified by `config_path`. If the directory
          does not exist it is created. If config files don't exist the
          default config files are copied into the directory.

        * :obj:`dict`

          A dictionary can be used to specify different paths to the
          different config files. The dictionary must have the following
          keys:

          * 'config_db_tables'
          * 'config_grid'
          * 'config_grid_expansion'
          * 'config_timeseries'

          Values of the dictionary are paths to the corresponding
          config file. In contrast to the other two options, the directories
          and config files must exist and are not automatically created.

        Default: None.
    timeseries_generation_fluctuating : :obj:`str` or :pandas:`pandas.DataFrame<DataFrame>`
        Parameter used to obtain time series for active power feed-in of
        fluctuating renewables wind and solar.
        Possible options are:

        * 'oedb'

          Time series for the year 2011 are obtained from the OpenEnergy
          DataBase.

        * :pandas:`pandas.DataFrame<DataFrame>`

          DataFrame with time series, normalized with corresponding capacity.
          Time series can either be aggregated by technology type or by type
          and weather cell ID. In the first case columns of the DataFrame are
          'solar' and 'wind'; in the second case columns need to be a
          :pandas:`pandas.MultiIndex<MultiIndex>` with the first level
          containing the type and the second level the weather cell id.
          Index needs to be a :pandas:`pandas.DatetimeIndex<DatetimeIndex>`.

         .. ToDo: explain how to obtain weather cell id,

         .. ToDo: add link to explanation of weather cell id

    timeseries_generation_dispatchable : :pandas:`pandas.DataFrame<DataFrame>`
        DataFrame with time series for active power of each (aggregated)
        type of dispatchable generator normalized with corresponding capacity.
        Index needs to be a :pandas:`pandas.DatetimeIndex<DatetimeIndex>`.
        Columns represent generator type:

        * 'gas'
        * 'coal'
        * 'biomass'
        * 'other'
        * ...

        Use 'other' if you don't want to explicitly provide every possible
        type.
    timeseries_generation_reactive_power : :pandas:`pandas.DataFrame<DataFrame>`, optional
        DataFrame with time series of normalized reactive power (normalized by
        the rated nominal active power) per technology and weather cell. Index
        needs to be a :pandas:`pandas.DatetimeIndex<DatetimeIndex>`.
        Columns represent generator type and can be a MultiIndex column
        containing the weather cell ID in the second level. If the technology
        doesn't contain weather cell information i.e. if it is other than solar
        and wind generation, this second level can be left as a numpy Nan or a
        None.
        Default: None.
        If no time series for the technology or technology and weather cell ID
        is given, reactive power will be calculated from power factor and
        power factor mode in the config sections `reactive_power_factor` and
        `reactive_power_mode` and a warning will be raised.
    timeseries_load : :obj:`str` or :pandas:`pandas.DataFrame<DataFrame>`
        Parameter used to obtain time series of active power of loads.
        Possible options are:

        * 'demandlib'

          Time series for the year specified in `timeindex` are
          generated using the oemof demandlib.

        * :pandas:`pandas.DataFrame<DataFrame>`

          DataFrame with load time series of each type of load
          normalized with corresponding annual energy demand. Index needs to
          be a :pandas:`pandas.DatetimeIndex<DatetimeIndex>`.
          Columns represent load type:

          * 'residential'
          * 'retail'
          * 'industrial'
          * 'agricultural'

    timeseries_load_reactive_power : :pandas:`pandas.DataFrame<DataFrame>`, optional
        DataFrame with time series of normalized reactive power (normalized by
        annual energy demand) per load sector. Index needs to be a
        :pandas:`pandas.DatetimeIndex<DatetimeIndex>`.
        Columns represent load type:

          * 'residential'
          * 'retail'
          * 'industrial'
          * 'agricultural'

        Default: None.
        If no time series for the load sector is given, reactive power will be
        calculated from power factor and power factor mode in the config
        sections `reactive_power_factor` and `reactive_power_mode` and a
        warning will be raised.
    generator_scenario : None or :obj:`str`
        If provided defines which scenario of future generator park to use
        and invokes import of these generators. Possible options are 'nep2035'
        and 'ego100'.

        .. ToDo: Add link to explanation of scenarios.

    timeindex : None or :pandas:`pandas.DatetimeIndex<DatetimeIndex>`
        Can be used to select time ranges of the feed-in and load time series
        that will be used in the power flow analysis. Also defines the year
        load time series are obtained for when choosing the 'demandlib' option
        to generate load time series.

    Attributes
    ----------
    topology : :class:`~.network.topology.Topology`
        The topology is a container object holding the topology of the grids.
    timeseries: :class:`~.network.timeseries.TimeSeries`
        Container for component timeseries.
    results : :class:`~.network.results.Results`
        This is a container holding alls calculation results from power flow
        analyses, curtailment, storage integration, etc.

    """

    def __init__(self, **kwargs):

        # load configuration
        self._config = Config(config_path=kwargs.get("config_path", None))

        # instantiate topology object and load grid and equipment data
        self.topology = Topology(config=self.config)
        self.import_ding0_grid(path=kwargs.get("ding0_grid", None))

        # set up results and time series container
        self.results = Results(self)
        self.opf_results = OPFResults()
        self.timeseries = timeseries.TimeSeries()

        # import new generators
        if kwargs.get("generator_scenario", None) is not None:
            self.import_generators(kwargs.get("generator_scenario"))

        # set up time series for feed-in and load
        # worst-case time series
        if kwargs.get("import_timeseries", True):
            if kwargs.get("worst_case_analysis", None):
                timeseries.get_component_timeseries(
                    edisgo_obj=self, mode=kwargs.get("worst_case_analysis", None)
                )
            else:
                timeseries.get_component_timeseries(
                    edisgo_obj=self,
                    timeseries_generation_fluctuating=kwargs.get(
                        "timeseries_generation_fluctuating", None
                    ),
                    timeseries_generation_dispatchable=kwargs.get(
                        "timeseries_generation_dispatchable", None
                    ),
                    timeseries_generation_reactive_power=kwargs.get(
                        "timeseries_generation_reactive_power", None
                    ),
                    timeseries_load=kwargs.get("timeseries_load", None),
                    timeseries_load_reactive_power=kwargs.get(
                        "timeseries_load_reactive_power", None
                    ),
                    timeseries_storage_units=kwargs.get(
                        "timeseries_storage_units", None
                    ),
                    timeseries_storage_units_reactive_power=kwargs.get(
                        "timeseries_storage_units_reactive_power", None
                    ),
                    timeindex=kwargs.get("timeindex", None),
                )

    @property
    def config(self):
        """
        eDisGo configuration data.

        Returns
        -------
        :class:`~.tools.config.Config`
            Config object with configuration data from config files.

        """
        return self._config

    @config.setter
    def config(self, config_path):
        self._config = Config(config_path=config_path)

    def import_ding0_grid(self, path):
        """
        Import ding0 topology data from csv files in the format as
        `Ding0 <https://github.com/openego/ding0>`_ provides it.

        Parameters
        -----------
        path : str
            Path to directory containing csv files of network to be loaded.

        """
        if path is not None:
            import_ding0_grid(path, self)

    def to_pypsa(self, **kwargs):
        """
        Convert to PyPSA network representation

        A network topology representation based on
        :pandas:`pandas.DataFrame<DataFrame>`. The overall container object of
        this data model, the :pypsa:`pypsa.Network<network>`,
        is set up.

        Parameters
        ----------
        kwargs :
            See :func:`~.tools.pypsa_io.to_pypsa` for further information.

        Returns
        -------
        :pypsa:`pypsa.Network<network>`
            PyPSA network representation.

        """
        timesteps = kwargs.get("timesteps", None)
        kwargs.pop("timesteps", None)
        mode = kwargs.get("mode", None)

        if timesteps is None:
            timesteps = self.timeseries.timeindex
        # check if timesteps is array-like, otherwise convert to list
        if not hasattr(timesteps, "__len__"):
            timesteps = [timesteps]
        # export grid
        if not mode:
            return pypsa_io.to_pypsa(self, timesteps, **kwargs)
        elif "mv" in mode:
            return pypsa_io.to_pypsa(
                self.topology.mv_grid, timesteps, **kwargs
            )
        elif mode == "lv":
            lv_grid_name = kwargs.get("lv_grid_name", None)
            if not lv_grid_name:
                raise ValueError(
                    "For exporting lv grids, name of lv_grid has "
                    "to be provided."
                )
            return pypsa_io.to_pypsa(
                self.topology._grids[lv_grid_name],
                mode=mode,
                timesteps=timesteps
            )
        else:
            raise ValueError("The entered mode is not a valid option.")

    def to_graph(self):
        """
        Returns graph representation of the grid.

        Returns
        -------
        :networkx:`networkx.Graph<network.Graph>`
            Graph representation of the grid as networkx Ordered Graph,
            where lines are represented by edges in the graph, and buses and
            transformers are represented by nodes.

        """

        return self.topology.to_graph()

    def curtail(self, methodology, curtailment_timeseries, **kwargs):
        """
        Sets up curtailment time series.

        Curtailment time series are written into
        :class:`~.network.network.TimeSeries`. See
        :class:`~.network.network.CurtailmentControl` for more information on
        parameters and methodologies.

        """
        raise NotImplementedError
        # CurtailmentControl(edisgo=self, methodology=methodology,
        #                    curtailment_timeseries=curtailment_timeseries,
        #                    mode=kwargs.pop('mode', None), **kwargs)

    def import_generators(self, generator_scenario=None,
                          **kwargs):
        """
        Gets generator park for specified scenario and integrates them into
        the grid.

        Currently, the only supported data source is scenario data generated
        in the research project
        `open_eGo <https://openegoproject.wordpress.com/>`_. You can choose
        between two scenarios: 'nep2035' and 'ego100'. You can get more
        information on the scenarios in the
        `final report <https://www.uni-flensburg.de/fileadmin/content/\
        abteilungen/industrial/dokumente/downloads/veroeffentlichungen/\
        forschungsergebnisse/20190426endbericht-openego-fkz0325881-final\
        .pdf>`_.

        The generator data is retrieved from the
        `open energy platform <https://openenergy-platform.org/>`_
        from tables for
        `conventional power plants <https://openenergy-platform.org/dataedit/\
        view/supply/ego_dp_conv_powerplant>`_ and
        `renewable power plants <https://openenergy-platform.org/dataedit/\
        view/supply/ego_dp_res_powerplant>`_.

        When the generator data is retrieved, the following steps are
        conducted:

            * Step 1: Update capacity of existing generators if `
              update_existing` is True, which it is by default.
            * Step 2: Remove decommissioned generators if
              `remove_decommissioned` is True, which it is by default.
            * Step 3: Integrate new MV generators.
            * Step 4: Integrate new LV generators.

        For more information on how generators are integrated, see
        :attr:`~.network.topology.Topology.connect_to_mv` and
        :attr:`~.network.topology.Topology.connect_to_lv`.

        After the generator park is changed there may be grid issues due to the
        additional in-feed. These are not solved automatically. If you want to
        have a stable grid without grid issues you can invoke the automatic
        grid expansion through the function :attr:`~.EDisGo.reinforce`.

        Parameters
        ----------
        generator_scenario : str
            Scenario for which to retrieve generator data. Possible options
            are 'nep2035' and 'ego100'.

        Other Parameters
        ----------------
        kwargs :
            See :func:`edisgo.io.generators_import.oedb`.

        """
        if generator_scenario:
            self.topology.generator_scenario = generator_scenario
        import_generators_oedb(edisgo_object=self,
                               **kwargs)

    def analyze(self, mode=None, timesteps=None):
        """Conducts a static, non-linear power flow analysis

        Conducts a static, non-linear power flow analysis using
        `PyPSA <https://www.pypsa.org/doc/power_flow.html#full-non-linear-power-flow>`_
        and writes results (active, reactive and apparent power as well as
        current on lines and voltages at buses) to
        :class:`~.network.results.Results`
        (e.g. :attr:`~.network.results.Results.v_res` for voltages).
        See :func:`~.tools.pypsa_io.to_pypsa` for more information.

        Parameters
        ----------
        mode : str
            Allows to toggle between power flow analysis (PFA) on the whole
            network topology (default: None), only MV ('mv' or 'mvlv') or only
            LV ('lv'). Defaults to None which equals power flow analysis for
            MV + LV.
        timesteps : :pandas:`pandas.DatetimeIndex<DatetimeIndex>` or \
            :pandas:`pandas.Timestamp<Timestamp>`
            Timesteps specifies for which time steps to conduct the power flow
            analysis. It defaults to None in which case the time steps in
            :attr:`~.network.timeseries.TimeSeries.timeindex` are
            used.

        """
        if timesteps is None:
            timesteps = self.timeseries.timeindex
        # check if timesteps is array-like, otherwise convert to list
        if not hasattr(timesteps, "__len__"):
            timesteps = [timesteps]

        pypsa_network = self.to_pypsa(mode=mode, timesteps=timesteps)

        # run power flow analysis
        pypsa_network.lpf()
        pf_results = pypsa_network.pf(timesteps, use_seed=True, x_tol=1e-4)

        if all(pf_results["converged"]["0"].tolist()):
            pypsa_io.process_pfa_results(self, pypsa_network, timesteps)
        else:
            raise ValueError("Power flow analysis did not converge for the "
                             "following time steps: {}.".format(
                timesteps[~pf_results["converged"]["0"]].tolist())
            )

    def reinforce(self, **kwargs):
        """
        Reinforces the network and calculates network expansion costs.

        See :func:`edisgo.flex_opt.reinforce_grid.reinforce_grid` for more
        information.

        """
        results = reinforce_grid(
            self,
            max_while_iterations=kwargs.get("max_while_iterations", 10),
            copy_graph=kwargs.get("copy_graph", False),
            timesteps_pfa=kwargs.get("timesteps_pfa", None),
            combined_analysis=kwargs.get("combined_analysis", False),
            mode=kwargs.get("mode", None),
        )

        # add measure to Results object
        if not kwargs.get("copy_graph", False):
            self.results.measures = "grid_expansion"

        return results

    def perform_mp_opf(self, timesteps, storage_series=[], **kwargs):
        """
        Run optimal power flow with julia.

        Parameters
        -----------
        timesteps : list
            List of timesteps to perform OPF for.
        kwargs :
            See :func:`~.opf.run_mp_opf.run_mp_opf` for further
            information.

        Returns
        --------
        str
            Status of optimization.

        """
        status = run_mp_opf(
            self, timesteps, storage_series=storage_series, **kwargs
        )
        return status

    def aggregate_components(self, mode="by_component_type",
                             aggregate_generators_by_cols=["bus"],
                             aggregate_loads_by_cols=["bus"],
                             aggregate_charging_points_by_cols=["bus"]):
        """
        Aggregates generators, loads and charging points at the same bus.

        There are several options how to aggregate. By default all components
        of the same type are aggregated separately. You can specify further
        columns to consider in the aggregation, such as the generator type
        or the load sector.

        Be aware that by aggregating components you lose some information
        e.g. on load sector or charging point use case.

        Parameters
        -----------
        mode : str
            Valid options are 'by_component_type' and 'by_load_and_generation'.
            In case of aggregation 'by_component_type' generators, loads and
            charging points are aggregated separately, by the respectively
            specified columns, given in `aggregate_generators_by_cols`,
            `aggregate_loads_by_cols`, and `aggregate_charging_points_by_cols`.
            In case of aggregation 'by_load_and_generation', all loads and
            charging points at the same bus are aggregated. Input in
            `aggregate_loads_by_cols` and `aggregate_charging_points_by_cols`
            is ignored. Generators are aggregated by the columns specified in
            `aggregate_generators_by_cols`.
        aggregate_generators_by_cols : list(str)
            List of columns to aggregate generators at the same bus by. Valid
            columns are all columns in
            :attr:`~.network.topology.Topology.generators_df`.
        aggregate_loads_by_cols : list(str)
            List of columns to aggregate loads at the same bus by. Valid
            columns are all columns in
            :attr:`~.network.topology.Topology.loads_df`.
        aggregate_charging_points_by_cols : list(str)
            List of columns to aggregate charging points at the same bus by.
            Valid columns are all columns in
            :attr:`~.network.topology.Topology.charging_points_df`.

        """
        # aggregate generators at the same bus
        if mode is "by_component_type" or "by_load_and_generation":
            if not self.topology.generators_df.empty:
                gens_groupby = self.topology.generators_df.groupby(
                    aggregate_generators_by_cols)
                naming = "Generators_{}"
                # set up new generators_df
                gens_df_grouped = gens_groupby.sum().reset_index()
                gens_df_grouped["name"] = gens_df_grouped.apply(
                    lambda _: naming.format(
                        "_".join(_.loc[aggregate_generators_by_cols])),
                    axis=1)
                gens_df_grouped["control"] = "PQ"
                gens_df_grouped["control"] = "misc"
                if "weather_cell_id" in gens_df_grouped.columns:
                    gens_df_grouped.drop(
                        columns=["weather_cell_id"], inplace=True)
                self.topology.generators_df = gens_df_grouped.set_index("name")
                # set up new generator time series
                groups = gens_groupby.groups
                if isinstance(list(groups.keys())[0], tuple):
                    self.timeseries.generators_active_power = pd.concat(
                        [pd.DataFrame(
                            {naming.format("_".join(k)):
                                 self.timeseries.generators_active_power.loc[
                                 :, v].sum(axis=1)})
                            for k, v in groups.items()], axis=1)
                    self.timeseries.generators_reactive_power = pd.concat(
                        [pd.DataFrame(
                            {naming.format("_".join(k)):
                                 self.timeseries.generators_reactive_power.loc[
                                 :, v].sum(axis=1)})
                            for k, v in groups.items()], axis=1)
                else:
                    self.timeseries.generators_active_power = pd.concat(
                        [pd.DataFrame(
                            {naming.format(k):
                                 self.timeseries.generators_active_power.loc[
                                 :, v].sum(axis=1)})
                            for k, v in groups.items()], axis=1)
                    self.timeseries.generators_reactive_power = pd.concat(
                        [pd.DataFrame(
                            {naming.format(k):
                                 self.timeseries.generators_reactive_power.loc[
                                 :, v].sum(axis=1)})
                            for k, v in groups.items()], axis=1)

        # aggregate conventional loads at the same bus and charging points
        # at the same bus separately
        if mode is "by_component_type":

            # conventional loads
            if not self.topology.loads_df.empty:
                loads_groupby = self.topology.loads_df.groupby(
                    aggregate_loads_by_cols)
                naming = "Loads_{}"
                # set up new loads_df
                loads_df_grouped = loads_groupby.sum().reset_index()
                loads_df_grouped["name"] = loads_df_grouped.apply(
                    lambda _: naming.format(
                        "_".join(_.loc[aggregate_loads_by_cols])),
                    axis=1)
                self.topology.loads_df = loads_df_grouped.set_index("name")
                # set up new loads time series
                groups = loads_groupby.groups
                if isinstance(list(groups.keys())[0], tuple):
                    self.timeseries.loads_active_power = pd.concat(
                        [pd.DataFrame(
                            {naming.format("_".join(k)):
                                 self.timeseries.loads_active_power.loc[
                                 :, v].sum(axis=1)})
                            for k, v in groups.items()], axis=1)
                    self.timeseries.loads_reactive_power = pd.concat(
                        [pd.DataFrame(
                            {naming.format("_".join(k)):
                                 self.timeseries.loads_reactive_power.loc[
                                 :, v].sum(axis=1)})
                            for k, v in groups.items()], axis=1)
                else:
                    self.timeseries.loads_active_power = pd.concat(
                        [pd.DataFrame(
                            {naming.format(k):
                                 self.timeseries.loads_active_power.loc[
                                 :, v].sum(axis=1)})
                            for k, v in groups.items()], axis=1)
                    self.timeseries.loads_reactive_power = pd.concat(
                        [pd.DataFrame(
                            {naming.format(k):
                                 self.timeseries.loads_reactive_power.loc[
                                 :, v].sum(axis=1)})
                            for k, v in groups.items()], axis=1)

            # charging points
            if not self.topology.charging_points_df.empty:
                loads_groupby = self.topology.charging_points_df.groupby(
                    aggregate_charging_points_by_cols)
                naming = "Charging_points_{}"
                # set up new charging_points_df
                loads_df_grouped = loads_groupby.sum().reset_index()
                loads_df_grouped["name"] = loads_df_grouped.apply(
                    lambda _: naming.format(
                        "_".join(_.loc[aggregate_charging_points_by_cols])),
                    axis=1)
                self.topology.charging_points_df = loads_df_grouped.set_index(
                    "name")
                # set up new charging points time series
                groups = loads_groupby.groups
                if isinstance(list(groups.keys())[0], tuple):
                    self.timeseries.charging_points_active_power = pd.concat(
                        [pd.DataFrame(
                            {naming.format("_".join(k)):
                                 self.timeseries.charging_points_active_power.loc[
                                 :, v].sum(axis=1)})
                            for k, v in groups.items()], axis=1)
                    self.timeseries.charging_points_reactive_power = pd.concat(
                        [pd.DataFrame(
                            {naming.format("_".join(k)):
                                 self.timeseries.charging_points_reactive_power.loc[
                                 :, v].sum(axis=1)})
                            for k, v in groups.items()], axis=1)
                else:
                    self.timeseries.charging_points_active_power = pd.concat(
                        [pd.DataFrame(
                            {naming.format(k):
                                 self.timeseries.charging_points_active_power.loc[
                                 :, v].sum(axis=1)})
                            for k, v in groups.items()], axis=1)
                    self.timeseries.charging_points_reactive_power = pd.concat(
                        [pd.DataFrame(
                            {naming.format(k):
                                 self.timeseries.charging_points_reactive_power.loc[
                                 :, v].sum(axis=1)})
                            for k, v in groups.items()], axis=1)

        # aggregate all loads (conventional loads and charging points) at the
        # same bus
        elif mode is "by_load_and_generation":
            aggregate_loads_by_cols = ["bus"]
            loads_groupby = pd.concat(
                [self.topology.loads_df.loc[:, ["bus", "peak_load"]],
                 self.topology.charging_points_df.loc[
                 :, ["bus", "p_nom"]].rename(columns={"p_nom": "peak_load"})]
            ).groupby(aggregate_loads_by_cols)
            naming = "Loads_{}"
            # set up new loads_df
            loads_df_grouped = loads_groupby.sum().reset_index()
            loads_df_grouped["name"] = loads_df_grouped.apply(
                lambda _: naming.format(
                    "_".join(_.loc[aggregate_loads_by_cols])),
                axis=1)
            self.topology.loads_df = loads_df_grouped.set_index("name")
            # set up new loads time series
            groups = loads_groupby.groups
            ts_active = pd.concat([
                self.timeseries.loads_active_power,
                self.timeseries.charging_points_active_power],
                axis=1)
            ts_reactive = pd.concat([
                self.timeseries.loads_reactive_power,
                self.timeseries.charging_points_reactive_power],
                axis=1)
            if isinstance(list(groups.keys())[0], tuple):

                self.timeseries.loads_active_power = pd.concat(
                    [pd.DataFrame(
                        {naming.format("_".join(k)):
                             ts_active.loc[:, v].sum(axis=1)})
                        for k, v in groups.items()], axis=1)
                self.timeseries.loads_reactive_power = pd.concat(
                    [pd.DataFrame(
                        {naming.format("_".join(k)):
                             ts_reactive.loc[:, v].sum(axis=1)})
                        for k, v in groups.items()], axis=1)
            else:
                self.timeseries.loads_active_power = pd.concat(
                    [pd.DataFrame(
                        {naming.format(k):
                             ts_active.loc[:, v].sum(axis=1)})
                        for k, v in groups.items()], axis=1)
                self.timeseries.loads_reactive_power = pd.concat(
                    [pd.DataFrame(
                        {naming.format(k):
                             ts_reactive.loc[:, v].sum(axis=1)})
                        for k, v in groups.items()], axis=1)
            # overwrite charging points
            self.topology.charging_points_df = pd.DataFrame(
                columns=["bus"])
            self.timeseries.charging_points_active_power = pd.DataFrame(
                index=self.timeseries.timeindex)
            self.timeseries.charging_points_reactive_power = pd.DataFrame(
                index=self.timeseries.timeindex)

    def plot_mv_grid_topology(self, technologies=False, **kwargs):
        """
        Plots plain MV network topology and optionally nodes by technology type
        (e.g. station or generator).

        For more information see :func:`edisgo.tools.plots.mv_grid_topology`.

        Parameters
        ----------
        technologies : :obj:`Boolean`
            If True plots stations, generators, etc. in the topology in
            different colors. If False does not plot any nodes. Default: False.

        """

        ax = plots.mv_grid_topology(
            self,
            node_color=kwargs.get("node_color", "technology" if technologies is True else None),
            # node_color="technology" if technologies is True else None,
            filename=kwargs.get("filename", None),
            grid_district_geom=kwargs.get("grid_district_geom", True),
            background_map=kwargs.get("background_map", True),
            xlim=kwargs.get("xlim", None),
            ylim=kwargs.get("ylim", None),
            title=kwargs.get("title", ""),
        )

        return ax

    def plot_mv_voltages(self, **kwargs):
        """
        Plots voltages in MV network on network topology plot.

        For more information see :func:`edisgo.tools.plots.mv_grid_topology`.

        """
        try:
            if self.results.v_res is None:
                logging.warning(
                    "Voltages from power flow "
                    "analysis must be available to plot them."
                )
                return
        except AttributeError:
            logging.warning(
                "Results must be available to plot voltages. "
                "Please analyze grid first."
            )
            return
        except ValueError:
            pass

        plots.mv_grid_topology(
            self,
            timestep=kwargs.get("timestep", None),
            node_color="voltage",
            filename=kwargs.get("filename", None),
            grid_district_geom=kwargs.get("grid_district_geom", True),
            background_map=kwargs.get("background_map", True),
            voltage=self.results.v_res,
            limits_cb_nodes=kwargs.get("limits_cb_nodes", None),
            xlim=kwargs.get("xlim", None),
            ylim=kwargs.get("ylim", None),
            title=kwargs.get("title", ""),
        )

    def plot_mv_line_loading(self, **kwargs):
        """
        Plots relative line loading (current from power flow analysis to
        allowed current) of MV lines.

        For more information see :func:`edisgo.tools.plots.mv_grid_topology`.

        """
        try:
            if self.results.i_res is None:
                logging.warning(
                    "Currents `i_res` from power flow analysis "
                    "must be available to plot line loading."
                )
                return
        except AttributeError:
            logging.warning(
                "Results must be available to plot line loading. "
                "Please analyze grid first."
            )
            return

        plots.mv_grid_topology(
            self,
            timestep=kwargs.get("timestep", None),
            line_color="loading",
            node_color=kwargs.get("node_color", None),
            line_load=self.results.i_res,
            filename=kwargs.get("filename", None),
            arrows=kwargs.get("arrows", None),
            grid_district_geom=kwargs.get("grid_district_geom", True),
            background_map=kwargs.get("background_map", True),
            voltage=self.results.v_res,
            limits_cb_lines=kwargs.get("limits_cb_lines", None),
            limits_cb_nodes=kwargs.get("limits_cb_nodes", None),
            xlim=kwargs.get("xlim", None),
            ylim=kwargs.get("ylim", None),
            lines_cmap=kwargs.get("lines_cmap", "inferno_r"),
            title=kwargs.get("title", ""),
            scaling_factor_line_width=kwargs.get(
                "scaling_factor_line_width", None
            ),
            curtailment_df=kwargs.get("curtailment_df", None),
        )

    def plot_mv_grid_expansion_costs(self, **kwargs):
        """
        Plots grid expansion costs per MV line.

        For more information see :func:`edisgo.tools.plots.mv_grid_topology`.

        """
        try:
            if self.results.grid_expansion_costs is None:
                logging.warning(
                    "Grid expansion cost results needed to plot "
                    "them. Please do grid reinforcement."
                )
                return
        except AttributeError:
            logging.warning(
                "Results of MV topology needed to  plot topology "
                "expansion costs. Please reinforce first."
            )
            return

        plots.mv_grid_topology(
            self,
            line_color="expansion_costs",
            grid_expansion_costs=self.results.grid_expansion_costs,
            filename=kwargs.get("filename", None),
            grid_district_geom=kwargs.get("grid_district_geom", True),
            background_map=kwargs.get("background_map", True),
            limits_cb_lines=kwargs.get("limits_cb_lines", None),
            xlim=kwargs.get("xlim", None),
            ylim=kwargs.get("ylim", None),
            lines_cmap=kwargs.get("lines_cmap", "inferno_r"),
            title=kwargs.get("title", ""),
            scaling_factor_line_width=kwargs.get(
                "scaling_factor_line_width", None
            ),
        )

    def plot_mv_storage_integration(self, **kwargs):
        """
        Plots storage position in MV topology of integrated storage units.

        For more information see :func:`edisgo.tools.plots.mv_grid_topology`.

        """
        plots.mv_grid_topology(
            self, node_color="storage_integration", **kwargs
        )

    def plot_mv_grid(self, **kwargs):
        """
        General plotting function giving all options of function
        :func:`edisgo.tools.plots.mv_grid_topology`.

        """
        plots.mv_grid_topology(self, **kwargs)

    def histogram_voltage(self, timestep=None, title=True, **kwargs):
        """
        Plots histogram of voltages.

        For more information on the histogram plot and possible configurations
        see :func:`edisgo.tools.plots.histogram`.

        Parameters
        ----------
        timestep : :pandas:`pandas.Timestamp<Timestamp>` or list(:pandas:`pandas.Timestamp<Timestamp>`) or None, optional
            Specifies time steps histogram is plotted for. If timestep is None
            all time steps voltages are calculated for are used. Default: None.
        title : :obj:`str` or :obj:`bool`, optional
            Title for plot. If True title is auto generated. If False plot has
            no title. If :obj:`str`, the provided title is used. Default: True.

        """
        try:
            data = self.results.v_res
            if data is None:
                logger.warning(
                    "Results for voltages are required for "
                    "voltage histogramm. Please analyze first."
                )
                return
        except AttributeError:
            logger.warning(
                "Results are required for "
                "voltage histogramm. Please analyze first."
            )
            return

        if timestep is None:
            timestep = data.index
        # check if timesteps is array-like, otherwise convert to list
        if not hasattr(timestep, "__len__"):
            timestep = [timestep]

        if title is True:
            if len(timestep) == 1:
                title = "Voltage histogram for time step {}".format(
                    timestep[0]
                )
            else:
                title = "Voltage histogram \nfor time steps {} to {}".format(
                    timestep[0], timestep[-1]
                )
        elif title is False:
            title = None
        plots.histogram(data=data, title=title, timeindex=timestep, **kwargs)

    def histogram_relative_line_load(
        self, timestep=None, title=True, voltage_level="mv_lv", **kwargs
    ):
        """
        Plots histogram of relative line loads.

        For more information on how the relative line load is calculated see
        :func:`edisgo.tools.tools.get_line_loading_from_network`.
        For more information on the histogram plot and possible configurations
        see :func:`edisgo.tools.plots.histogram`.

        Parameters
        ----------
        timestep : :pandas:`pandas.Timestamp<Timestamp>` or list(:pandas:`pandas.Timestamp<Timestamp>`) or None, optional
            Specifies time step(s) histogram is plotted for. If `timestep` is
            None all time steps currents are calculated for are used.
            Default: None.
        title : :obj:`str` or :obj:`bool`, optional
            Title for plot. If True title is auto generated. If False plot has
            no title. If :obj:`str`, the provided title is used. Default: True.
        voltage_level : :obj:`str`
            Specifies which voltage level to plot voltage histogram for.
            Possible options are 'mv', 'lv' and 'mv_lv'. 'mv_lv' is also the
            fallback option in case of wrong input. Default: 'mv_lv'

        """
        try:
            if self.results.i_res is None:
                logger.warning(
                    "Currents `i_res` from power flow analysis "
                    "must be available to plot histogram line "
                    "loading."
                )
                return
        except AttributeError:
            logger.warning(
                "Results must be available to plot histogram line "
                "loading. Please analyze grid first."
            )
            return

        if voltage_level == "mv":
            lines = self.topology.mv_grid.lines_df
        elif voltage_level == "lv":
            lines = self.topology.lines_df[
                ~self.topology.lines_df.index.isin(
                    self.topology.mv_grid.lines_df.index)
            ]
        else:
            lines = self.topology.lines_df

        rel_line_loading = tools.calculate_relative_line_load(
            self, lines.index, timestep
        )

        if timestep is None:
            timestep = rel_line_loading.index
        # check if timesteps is array-like, otherwise convert to list
        if not hasattr(timestep, "__len__"):
            timestep = [timestep]

        if title is True:
            if len(timestep) == 1:
                title = "Relative line load histogram for time step {}".format(
                    timestep[0]
                )
            else:
                title = (
                    "Relative line load histogram \nfor time steps "
                    "{} to {}".format(timestep[0], timestep[-1])
                )
        elif title is False:
            title = None
        plots.histogram(data=rel_line_loading, title=title, **kwargs)

    def save(
        self,
        directory,
        save_results=True,
        save_topology=True,
        save_timeseries=True,
        **kwargs
    ):
        """
        Saves edisgo_obj parameters to csv. It can be chosen if results,
        topology and timeseries should be saved, respectively. For each one, a
        separate folder is created.

        Parameters
        ----------
        directory: str
            directory to save edisgo_obj to. Subfolders for respective
            parameters will be created.
        save_results: bool
            indicates whether to save self.results
        save_topology: bool
            indicates whether to save self.topology
        save_timeseries: bool
            indicates whether to save self.timeseries

        """
        os.makedirs(directory, exist_ok=True)
        if save_results:
            results_dir = os.path.join(directory, "results")
            os.makedirs(results_dir, exist_ok=True)
            kwargs.get("parameters", "all")
            self.results.save(results_dir)
        if save_topology:
            topology_dir = os.path.join(directory, "topology")
            self.topology.to_csv(topology_dir)
        if save_timeseries:
            self.timeseries.to_csv(directory)

    def add_component(
        self,
        comp_type,
        add_ts=True,
        ts_active_power=None,
        ts_reactive_power=None,
        **kwargs
    ):
        """
        Adds single component to network topology.

        Parameters
        ----------
        comp_type : str
            Type of added component. Can be 'Bus', 'Line', 'Load', 'Generator',
            'StorageUnit', 'Transformer' or 'ChargingPoint'.
        add_ts : bool
            Indicator if time series for component are added as well.
        ts_active_power : :pandas:`pandas.Series<series>`
            Active power time series of added component. Index of the series
            must contain all time steps in
            :attr:`~.network.timeseries.TimeSeries.timeindex`.
            Values are active power per time step in MW.
        ts_reactive_power : :pandas:`pandas.Series<series>`
            Reactive power time series of added component. Index of the series
            must contain all time steps in
            :attr:`~.network.timeseries.TimeSeries.timeindex`.
            Values are reactive power per time step in MVA.
        **kwargs: dict
            Attributes of added component. See respective functions for required
            entries. For 'Load', 'Generator' and 'StorageUnit' the boolean
            add_ts determines whether a time series is created for the new
            component or not.

        Todo: change into add_components to allow adding of several components
            at a time, change topology.add_load etc. to add_loads, where
            lists of parameters can be inserted
        """
        if comp_type == "Bus":
            self.topology.add_bus(bus_name=kwargs.get("name"), **kwargs)
            comp_name = kwargs.get("name")
        elif comp_type == "Line":
            comp_name = self.topology.add_line(**kwargs)
        elif comp_type == "Load" or comp_type == "charging_park":
            comp_name = self.topology.add_load(**kwargs)
            if add_ts:
                timeseries.add_loads_timeseries(
                    edisgo_obj=self, load_names=comp_name, **kwargs
                )

        elif comp_type == "Generator":
            comp_name = self.topology.add_generator(**kwargs)
            if add_ts:
                timeseries.add_generators_timeseries(
                    edisgo_obj=self, generator_names=comp_name, **kwargs
                )

        elif comp_type == "ChargingPoint":
            comp_name = self.topology.add_charging_point(**kwargs)
            if add_ts:
                if ts_active_power is not None and ts_reactive_power is not None:
                    timeseries.add_charging_points_timeseries(
                        self, [comp_name],
                        ts_active_power=pd.DataFrame({
                            comp_name: ts_active_power}),
                        ts_reactive_power=pd.DataFrame({
                            comp_name: ts_reactive_power})
                    )
                else:
                    raise ValueError("Time series for charging points need "
                                     "to be provided.")

        elif comp_type == "StorageUnit":
            comp_name = self.topology.add_storage_unit(
                **kwargs,
            )
            if add_ts:
                if isinstance(ts_active_power, pd.Series):
                    ts_active_power = pd.DataFrame(
                        {comp_name: ts_active_power}
                    )
                if isinstance(ts_reactive_power, pd.Series):
                    ts_reactive_power = pd.DataFrame(
                        {comp_name: ts_reactive_power}
                    )
                timeseries.add_storage_units_timeseries(
                    edisgo_obj=self,
                    storage_unit_names=comp_name,
                    timeseries_storage_units=ts_active_power,
                    timeseries_storage_units_reactive_power=ts_reactive_power,
                    **kwargs
                )
        else:
            raise ValueError("Component type is not correct.")
        return comp_name

    def integrate_component(
        self,
        comp_type,
        geolocation,
        use_case=None,
        voltage_level=None,
        add_ts=True,
        ts_active_power=None,
        ts_reactive_power=None,
        **kwargs
    ):
        """
        Adds single component to topology based on geolocation.

        Parameters
        ----------
        comp_type : str
            Type of added component. Can be 'Generator' or 'ChargingPoint'.
        geolocation : :shapely:`shapely.Point<Point>` or tuple
            Geolocation of the new component. In case of tuple, the geolocation
            must be given in the form (longitude, latitude).
        voltage_level : int
            Specifies the voltage level the new component is integrated in.
            Possible options are 4 (MV busbar), 5 (MV grid), 6 (LV busbar) or
            7 (LV grid). If no voltage level is provided the voltage level
            is determined based on the nominal power `p_nom` (given as kwarg)
            as follows:

            * voltage level 4 (MV busbar): nominal power between 4.5 MW a nd
              17.5 MW
            * voltage level 5 (MV grid) : nominal power between 0.3 MW and
              4.5 MW
            * voltage level 6 (LV busbar): nominal power between 0.1 MW and
              0.3 MW
            * voltage level 7 (LV grid): nominal power below 0.1 MW

        add_ts : bool
            Indicator if time series for component are added as well.
        ts_active_power : :pandas:`pandas.Series<series>`
            Active power time series of added component. Index of the series
            must contain all time steps in
            :attr:`~.network.timeseries.TimeSeries.timeindex`.
            Values are active power per time step in MW.
        ts_reactive_power : :pandas:`pandas.Series<series>`
            Reactive power time series of added component. Index of the series
            must contain all time steps in
            :attr:`~.network.timeseries.TimeSeries.timeindex`.
            Values are reactive power per time step in MVA.

        Other Parameters
        ------------------
        kwargs :
            Attributes of added component.
            See :attr:`~.network.topology.Topology.add_generator` respectively
            :attr:`~.network.topology.Topology.add_charging_point` methods
            for more information on required and optional parameters of
            generators and charging points.

        """
        supported_voltage_levels = {4, 5, 6, 7}
        p_nom = kwargs.get('p_nom', None)
        if voltage_level not in supported_voltage_levels:
            if p_nom is None:
                raise ValueError(
                    "Neither appropriate voltage level nor nominal power "
                    "were supplied.")
            # Determine voltage level manually from nominal power
            if 4.5 < p_nom <= 17.5:
                voltage_level = 4
            elif 0.3 < p_nom <= 4.5:
                voltage_level = 5
            elif 0.1 < p_nom <= 0.3:
                voltage_level = 6
            elif 0 <= p_nom <= 0.1:
                voltage_level = 7
            else:
                raise ValueError("Unsupported voltage level. Nominal Power = {} MW.".format(p_nom))

        # check if geolocation is given as shapely Point, otherwise transform
        # to shapely Point
        if not type(geolocation) is Point:
            geolocation = Point(geolocation)

        # Connect in MV
        if voltage_level in [4, 5]:
            kwargs['voltage_level'] = voltage_level
            kwargs['geom'] = geolocation
<<<<<<< HEAD
            if comp_type == "ChargingPoint":
                kwargs['use_case'] = use_case
            comp_name = connect_to_mv(
=======
            comp_name = self.topology.connect_to_mv(
>>>>>>> 975ca07f
                self, kwargs, comp_type)

        # Connect in LV
        else:
            substations = self.topology.buses_df.loc[
                self.topology.transformers_df.bus1]
            nearest_substation, _ = find_nearest_bus(geolocation, substations)
            kwargs['mvlv_subst_id'] = int(nearest_substation.split("_")[-2])
            kwargs['geom'] = geolocation
            kwargs['voltage_level'] = voltage_level
<<<<<<< HEAD
            if comp_type == "ChargingPoint":
                kwargs['use_case'] = use_case
            comp_name = connect_to_lv(self, kwargs, comp_type)
=======
            comp_name = self.topology.connect_to_lv(self, kwargs, comp_type)
>>>>>>> 975ca07f

        if add_ts:
            if comp_type == 'Generator':
                # ToDo: Adding time series for generators manually does
                #   currently not work
                func = timeseries.add_generators_timeseries
            else:
                func = timeseries.add_charging_points_timeseries
            func(
                self, [comp_name],
                ts_active_power=pd.DataFrame({
                    comp_name: ts_active_power}),
                ts_reactive_power=pd.DataFrame({
                    comp_name: ts_reactive_power})
            )

        return comp_name

    def remove_component(self, comp_type, comp_name, drop_ts=True):
        """
        Removes single component from respective DataFrame. If drop_ts is set
        to True, timeseries of elements are deleted as well.

        Parameters
        ----------
        comp_type: str
            Type of removed component. Can be 'Bus', 'Line', 'Load',
            'Generator', 'StorageUnit', 'Transformer'.
        comp_name: str
            Name of component to be removed.
        drop_ts: Boolean
            Indicator if timeseries for component are removed as well. Defaults
            to True.

        Todo: change into remove_components, when add_component is changed into
            add_components, to allow removal of several components at a time

        """
        if comp_type == "Bus":
            self.topology.remove_bus(comp_name)
        elif comp_type == "Line":
            self.topology.remove_line(comp_name)
        elif comp_type == "Load":
            self.topology.remove_load(comp_name)
            if drop_ts:
                timeseries._drop_existing_component_timeseries(
                    edisgo_obj=self, comp_type="loads", comp_names=comp_name
                )

        elif comp_type == "Generator":
            self.topology.remove_generator(comp_name)
            if drop_ts:
                timeseries._drop_existing_component_timeseries(
                    edisgo_obj=self,
                    comp_type="generators",
                    comp_names=comp_name,
                )
        elif comp_type == "StorageUnit":
            self.topology.remove_storage(comp_name)
            if drop_ts:
                timeseries._drop_existing_component_timeseries(
                    edisgo_obj=self,
                    comp_type="storage_units",
                    comp_names=comp_name,
                )
        elif comp_type == "ChargingPoint":
            self.topology.remove_charging_point(comp_name)
            if drop_ts:
                timeseries._drop_existing_component_timeseries(
                    edisgo_obj=self,
                    comp_type="charging_points",
                    comp_names=comp_name
                )
        else:
            raise ValueError("Component type is not correct.")

    def save_edisgo_to_pickle(self, path='', filename=None):
        # Todo: integrate in save method?
        abs_path = os.path.abspath(path)
        if filename is None:
            filename = "edisgo_object_{ext}.pkl".format(
                ext=self.topology.mv_grid.id)
        pickle.dump(self, open(os.path.join(abs_path, filename), "wb"))


def import_edisgo_from_pickle(filename, path=''):
    abs_path = os.path.abspath(path)
    return pickle.load(open(os.path.join(abs_path, filename), "rb"))


def import_edisgo_from_files(directory="", import_topology=True,
                             import_timeseries=False, import_results=False,
                             **kwargs):
    edisgo_obj = EDisGo(import_timeseries=False)
    if import_topology:
        topology_dir = kwargs.get("topology_directory",
                                  os.path.join(directory, "topology"))
        if os.path.exists(topology_dir):
            edisgo_obj.topology.from_csv(topology_dir, edisgo_obj)
        else:
            logging.warning(
                'No topology directory found. Topology not imported.')
    if import_timeseries:
        if os.path.exists(os.path.join(directory, "timeseries")):
            edisgo_obj.timeseries.from_csv(os.path.join(directory, "timeseries"))
        else:
            logging.warning(
                'No timeseries directory found. Timeseries not imported.')
    if import_results:
        parameters = kwargs.get('parameters', 'all')
        if os.path.exists(os.path.join(directory, "results")):
            edisgo_obj.results.from_csv(os.path.join(directory, "results"),
                                        parameters)
        else:
            logging.warning('No results directory found. Results not imported.')
    if kwargs.get('import_residual_load', False):
        if os.path.exists(
                os.path.join(directory, 'time_series_sums.csv')):
            residual_load = pd.read_csv(
                os.path.join(directory, 'time_series_sums.csv')).rename(
                columns={'Unnamed: 0': 'timeindex'}).set_index('timeindex')['residual_load']
            residual_load.index = pd.to_datetime(residual_load.index)
            edisgo_obj.timeseries._residual_load = residual_load
    return edisgo_obj<|MERGE_RESOLUTION|>--- conflicted
+++ resolved
@@ -9,7 +9,8 @@
 from edisgo.tools import pypsa_io, plots, tools
 from edisgo.flex_opt.reinforce_grid import reinforce_grid
 from edisgo.io.ding0_import import import_ding0_grid
-from edisgo.io.generators_import import oedb as import_generators_oedb
+from edisgo.io.generators_import import oedb as import_generators_oedb, \
+    connect_to_mv, connect_to_lv
 from edisgo.tools.config import Config
 from edisgo.tools.geo import find_nearest_bus
 from edisgo.opf.run_mp_opf import run_mp_opf
@@ -1207,7 +1208,7 @@
             is determined based on the nominal power `p_nom` (given as kwarg)
             as follows:
 
-            * voltage level 4 (MV busbar): nominal power between 4.5 MW a nd
+            * voltage level 4 (MV busbar): nominal power between 4.5 MW and
               17.5 MW
             * voltage level 5 (MV grid) : nominal power between 0.3 MW and
               4.5 MW
@@ -1266,13 +1267,9 @@
         if voltage_level in [4, 5]:
             kwargs['voltage_level'] = voltage_level
             kwargs['geom'] = geolocation
-<<<<<<< HEAD
             if comp_type == "ChargingPoint":
                 kwargs['use_case'] = use_case
             comp_name = connect_to_mv(
-=======
-            comp_name = self.topology.connect_to_mv(
->>>>>>> 975ca07f
                 self, kwargs, comp_type)
 
         # Connect in LV
@@ -1283,13 +1280,9 @@
             kwargs['mvlv_subst_id'] = int(nearest_substation.split("_")[-2])
             kwargs['geom'] = geolocation
             kwargs['voltage_level'] = voltage_level
-<<<<<<< HEAD
             if comp_type == "ChargingPoint":
                 kwargs['use_case'] = use_case
             comp_name = connect_to_lv(self, kwargs, comp_type)
-=======
-            comp_name = self.topology.connect_to_lv(self, kwargs, comp_type)
->>>>>>> 975ca07f
 
         if add_ts:
             if comp_type == 'Generator':
